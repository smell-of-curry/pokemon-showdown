import {assignMissingFields, BasicEffect, toID} from './dex-data';
import {Utils} from '../lib/utils';
import {isDeepStrictEqual} from 'node:util';

interface SpeciesAbility {
	0: string;
	1?: string;
	H?: string;
	S?: string;
}

type SpeciesTag =
	| "Mythical"
	| "Restricted Legendary"
	| "Sub-Legendary"
	| "Ultra Beast"
	| "Paradox";

export interface SpeciesData extends Partial<Species> {
	name: string;
	/** National Dex number */
	num: number;

	types: string[];
	abilities: SpeciesAbility;
	baseStats: StatsTable;
	eggGroups: string[];
	weightkg: number;
}

export type ModdedSpeciesData =
	| SpeciesData
	| (Partial<Omit<SpeciesData, "name">> & { inherit: true });

export interface SpeciesFormatsData {
	doublesTier?: TierTypes.Doubles | TierTypes.Other;
	gmaxUnreleased?: boolean;
	isNonstandard?: Nonstandard | null;
	natDexTier?: TierTypes.Singles | TierTypes.Other;
	tier?: TierTypes.Singles | TierTypes.Other;
}

export type ModdedSpeciesFormatsData = SpeciesFormatsData & { inherit?: true };

export interface LearnsetData {
	learnset?: { [moveid: IDEntry]: MoveSource[] };
	eventData?: EventInfo[];
	eventOnly?: boolean;
	encounters?: EventInfo[];
	exists?: boolean;
}

export type ModdedLearnsetData = LearnsetData & { inherit?: true };

export interface PokemonGoData {
	encounters?: string[];
	LGPERestrictiveMoves?: { [moveid: string]: number | null };
}

export interface SpeciesDataTable {
	[speciesid: IDEntry]: SpeciesData;
}
export interface ModdedSpeciesDataTable {
	[speciesid: IDEntry]: ModdedSpeciesData;
}
export interface SpeciesFormatsDataTable {
	[speciesid: IDEntry]: SpeciesFormatsData;
}
export interface ModdedSpeciesFormatsDataTable {
	[speciesid: IDEntry]: ModdedSpeciesFormatsData;
}
export interface LearnsetDataTable {
	[speciesid: IDEntry]: LearnsetData;
}
export interface ModdedLearnsetDataTable {
	[speciesid: IDEntry]: ModdedLearnsetData;
}
export interface PokemonGoDataTable {
	[speciesid: IDEntry]: PokemonGoData;
}

/**
 * Describes a possible way to get a move onto a pokemon.
 *
 * First character is a generation number, 1-9.
 * Second character is a source ID, one of:
 *
 * - M = TM/HM
 * - T = tutor
 * - L = start or level-up, 3rd char+ is the level
 * - R = restricted (special moves like Rotom moves)
 * - E = egg
 * - D = Dream World, only 5D is valid
 * - S = event, 3rd char+ is the index in .eventData
 * - V = Virtual Console or Let's Go transfer, only 7V/8V is valid
 * - C = NOT A REAL SOURCE, see note, only 3C/4C is valid
 *
 * C marks certain moves learned by a pokemon's prevo. It's used to
 * work around the chainbreeding checker's shortcuts for performance;
 * it lets the pokemon be a valid father for teaching the move, but
 * is otherwise ignored by the learnset checker (which will actually
 * check prevos for compatibility).
 */
export type MoveSource = `${1 | 2 | 3 | 4 | 5 | 6 | 7 | 8 | 9}${
	| "M"
	| "T"
	| "L"
	| "R"
	| "E"
	| "D"
	| "S"
	| "V"
	| "C"}${string}`;

export class Species
	extends BasicEffect
	implements Readonly<BasicEffect & SpeciesFormatsData>
{
	declare readonly effectType: "Pokemon";
	/**
	 * Species ID. Identical to ID. Note that this is the full ID, e.g.
	 * 'basculinbluestriped'. To get the base species ID, you need to
	 * manually read toID(species.baseSpecies).
	 */
	declare readonly id: ID;
	/**
	 * Name. Note that this is the full name with forme,
	 * e.g. 'Basculin-Blue-Striped'. To get the name without forme, see
	 * `species.baseSpecies`.
	 */
	declare readonly name: string;
	/**
	 * Base species. Species, but without the forme name.
	 *
	 * DO NOT ASSUME A POKEMON CAN TRANSFORM FROM `baseSpecies` TO
	 * `species`. USE `changesFrom` FOR THAT.
	 */
	readonly baseSpecies: string;
	/**
	 * Forme name. If the forme exists,
	 * `species.name === species.baseSpecies + '-' + species.forme`
	 *
	 * The games make a distinction between Forme (foorumu) (legendary Pokémon)
	 * and Form (sugata) (non-legendary Pokémon). PS does not use the same
	 * distinction – they're all "Forme" to PS, reflecting current community
	 * use of the term.
	 *
	 * This property only tracks non-cosmetic formes, and will be `''` for
	 * cosmetic formes.
	 */
	readonly forme: string;
	/**
	 * Base forme name (e.g. 'Altered' for Giratina).
	 */
	readonly baseForme: string;
	/**
	 * Other forms. List of names of cosmetic forms. These should have
	 * `aliases.js` aliases to this entry, but not have their own
	 * entry in `pokedex.js`.
	 */
	readonly cosmeticFormes?: string[];
	/**
	 * Other formes. List of names of formes, appears only on the base
	 * forme. Unlike forms, these have their own entry in `pokedex.js`.
	 */
	readonly otherFormes?: string[];
	/**
	 * List of forme speciesNames in the order they appear in the game data -
	 * the union of baseSpecies, otherFormes and cosmeticFormes. Appears only on
	 * the base species forme.
	 *
	 * A species's alternate formeindex may change from generation to generation -
	 * the forme with index N in Gen A is not guaranteed to be the same forme as the
	 * forme with index in Gen B.
	 *
	 * Gigantamaxes are not considered formes by the game (see data/FORMES.md - PS
	 * labels them as such for convenience) - Gigantamax "formes" are instead included at
	 * the end of the formeOrder list so as not to interfere with the correct index numbers.
	 */
	readonly formeOrder?: string[];
	/**
	 * Sprite ID. Basically the same as ID, but with a dash between
	 * species and forme.
	 */
	readonly spriteid: string;
	/** Abilities. */
	readonly abilities: SpeciesAbility;
	/** Types. */
	readonly types: string[];
	/** Added type (added by Trick-Or-Treat or Forest's Curse, but only listed in species by OMs). */
	readonly addedType?: string;
	/** Pre-evolution. '' if nothing evolves into this Pokemon. */
	readonly prevo: string;
	/** Evolutions. Array because many Pokemon have multiple evolutions. */
	readonly evos: string[];
	readonly evoType?:
		| "trade"
		| "useItem"
		| "levelMove"
		| "levelExtra"
		| "levelFriendship"
		| "levelHold"
		| "levelShed"
		| "other";
	/** The evolving Pokémon species must know a move with this type during the evolution trigger event in order to evolve into this Pokémon species. */
	readonly evoKnownMoveType: string;
	/** The minimum required level of affection the evolving Pokémon species to evolve into this Pokémon species. */
	readonly evoMinAffection: number;
	/** The Pokémon species that must be in the players party in order for the evolving Pokémon species to evolve into this Pokémon species. */
	readonly evoPartySpecies: string;
	/** Pokémon species for which this one must be traded. */
	readonly evoTradeSpecies: string;
	/** Evolution condition. falsy if doesn't evolve. */
	declare readonly evoCondition?: string;
	/** Evolution item. falsy if doesn't evolve. */
	declare readonly evoItem?: string;
	/** Evolution gender. */
	declare readonly evoGender?: "M" | "F";
	/** Evolution move. falsy if doesn't evolve. */
	readonly evoMove?: string;
	/** Evolution move use times. Pokemon Must use the moves this amount of times */
	readonly evoMoveUseTimes?: number;
	/** Region required to be in for evolution. falsy if doesn't evolve. */
	readonly evoRegion?: "Alola" | "Galar";
	/** Evolution level. falsy if doesn't evolve. */
	readonly evoLevel?: number;
	/** The player must have a Pokémon of this type in their party during the evolution trigger event in order for the evolving Pokémon species to evolve into this Pokémon species. */
	readonly evoPartyType: string;
	/** The required relation between the Pokémon's Attack and Defense stats. 1 means Attack > Defense. 0 means Attack = Defense. -1 means Attack < Defense */
	readonly evoRelativePhysicalStats?: number;
	/** Time required for the evolution. */
	readonly evoTime?: "day" | "night" | "morning" | "evening";
	/** Is NFE? True if this Pokemon can evolve (Mega evolution doesn't count). */
	readonly nfe: boolean;
	/** Egg groups. */
	readonly eggGroups: string[];
	/** True if this species can hatch from an Egg. */
	readonly canHatch: boolean;
	/**
	 * Gender. M = always male, F = always female, N = always
	 * genderless, '' = sometimes male sometimes female.
	 */
	readonly gender: GenderName;
	/** Gender ratio. Should add up to 1 unless genderless. */
	readonly genderRatio: { M: number; F: number };
	/** Base stats. */
	readonly baseStats: StatsTable;
	/** Max HP. Overrides usual HP calculations (for Shedinja). */
	readonly maxHP?: number;
	/** A Pokemon's Base Stat Total */
	readonly bst: number;
	/** Weight (in kg). Not valid for OMs; use weighthg / 10 instead. */
	readonly weightkg: number;
	/** Weight (in integer multiples of 0.1kg). */
	readonly weighthg: number;
	/** Height (in m). */
	readonly heightm: number;
	/** Color. */
	readonly color: string;
	/**
	 * Tags, boolean data. Currently just legendary/mythical status.
	 */
	readonly tags: SpeciesTag[];
	/** Does this Pokemon have an unreleased hidden ability? */
	readonly unreleasedHidden: boolean | "Past";
	/**
	 * Is it only possible to get the hidden ability on a male pokemon?
	 * This is mainly relevant to Gen 5.
	 */
	readonly maleOnlyHidden: boolean;
	/** Possible mother for a male-only Pokemon. */
	readonly mother?: string;
	/** True if a pokemon is mega. */
	readonly isMega?: boolean;
	/** True if a pokemon is primal. */
	declare readonly isPrimal?: boolean;
	/** Name of its Gigantamax move, if a pokemon is capable of gigantamaxing. */
	readonly canGigantamax?: string;
	/** If this Pokemon can gigantamax, is its gigantamax released? */
	readonly gmaxUnreleased?: boolean;
	/** True if a Pokemon species is incapable of dynamaxing */
	readonly cannotDynamax?: boolean;
	/** The Tera Type this Pokemon is forced to use */
	readonly forceTeraType?: string;
	/** What it transforms from, if a pokemon is a forme that is only accessible in battle. */
	readonly battleOnly?: string | string[];
	/** Required item. Do not use this directly; see requiredItems. */
	readonly requiredItem?: string;
	/** Required move. Move required to use this forme in-battle. */
	declare readonly requiredMove?: string;
	/** Required ability. Ability required to use this forme in-battle. */
	declare readonly requiredAbility?: string;
	/**
	 * Required items. Items required to be in this forme, e.g. a mega
	 * stone, or Griseous Orb. Array because Arceus formes can hold
	 * either a Plate or a Z-Crystal.
	 */
	readonly requiredItems?: string[];

	/**
	 * Formes that can transform into this Pokemon, to inherit learnsets
	 * from. (Like `prevo`, but for transformations that aren't
	 * technically evolution. Includes in-battle transformations like
	 * Zen Mode and out-of-battle transformations like Rotom.)
	 *
	 * Not filled out for megas/primals - fall back to baseSpecies
	 * for in-battle formes.
	 */
	readonly changesFrom?: string;

	/**
	 * List of sources and other availability for a Pokemon transferred from
	 * Pokemon GO.
	 */
	readonly pokemonGoData?: string[];

	/**
	 * Singles Tier. The Pokemon's location in the Smogon tier system.
	 */
	readonly tier: TierTypes.Singles | TierTypes.Other;
	/**
	 * Doubles Tier. The Pokemon's location in the Smogon doubles tier system.
	 */
	readonly doublesTier: TierTypes.Doubles | TierTypes.Other;
	/**
	 * National Dex Tier. The Pokemon's location in the Smogon National Dex tier system.
	 */
	readonly natDexTier: TierTypes.Singles | TierTypes.Other;

	constructor(data: AnyObject) {
		super(data);

		this.fullname = `pokemon: ${data.name}`;
		this.effectType = "Pokemon";
		this.baseSpecies = data.baseSpecies || this.name;
		this.forme = data.forme || "";
		this.baseForme = data.baseForme || "";
		this.cosmeticFormes = data.cosmeticFormes || undefined;
		this.otherFormes = data.otherFormes || undefined;
		this.formeOrder = data.formeOrder || undefined;
		this.spriteid =
			data.spriteid ||
			toID(this.baseSpecies) +
				(this.baseSpecies !== this.name ? `-${toID(this.forme)}` : "");
		this.abilities = data.abilities || { 0: "" };
		this.types = data.types || ["???"];
		this.addedType = data.addedType || undefined;
		this.prevo = data.prevo || "";
		this.tier = data.tier || "";
		this.doublesTier = data.doublesTier || "";
		this.natDexTier = data.natDexTier || "";
		this.evos = data.evos || [];
		this.evoType = data.evoType || undefined;
		this.evoMove = data.evoMove || undefined;
		this.evoLevel = data.evoLevel || undefined;
		this.nfe = data.nfe || false;
		this.eggGroups = data.eggGroups || [];
		this.canHatch = data.canHatch || false;
		this.gender = data.gender || "";
		this.genderRatio =
			data.genderRatio ||
			(this.gender === "M"
				? { M: 1, F: 0 }
				: this.gender === "F"
				? { M: 0, F: 1 }
				: this.gender === "N"
				? { M: 0, F: 0 }
				: { M: 0.5, F: 0.5 });
		this.requiredItem = data.requiredItem || undefined;
		this.requiredItems =
			data.requiredItems ||
			(this.requiredItem ? [this.requiredItem] : undefined);
		this.baseStats = data.baseStats || {
			hp: 0,
			atk: 0,
			def: 0,
			spa: 0,
			spd: 0,
			spe: 0,
		};
		this.bst =
			this.baseStats.hp +
			this.baseStats.atk +
			this.baseStats.def +
			this.baseStats.spa +
			this.baseStats.spd +
			this.baseStats.spe;
		this.weightkg = data.weightkg || 0;
		this.weighthg = this.weightkg * 10;
		this.heightm = data.heightm || 0;
		this.color = data.color || "";
		this.tags = data.tags || [];
		this.unreleasedHidden = data.unreleasedHidden || false;
		this.maleOnlyHidden = !!data.maleOnlyHidden;
		this.maxHP = data.maxHP || undefined;
		this.isMega =
			!!(this.forme && ["Mega", "Mega-X", "Mega-Y"].includes(this.forme)) ||
			undefined;
		this.canGigantamax = data.canGigantamax || undefined;
		this.gmaxUnreleased = !!data.gmaxUnreleased;
		this.cannotDynamax = !!data.cannotDynamax;
		this.battleOnly =
			data.battleOnly || (this.isMega ? this.baseSpecies : undefined);
		this.changesFrom =
			data.changesFrom ||
			(this.battleOnly !== this.baseSpecies
				? this.battleOnly
				: this.baseSpecies);
		if (Array.isArray(this.changesFrom))
			this.changesFrom = this.changesFrom[0];
		this.pokemonGoData = data.pokemonGoData || undefined;

		if (!this.gen && this.num >= 1) {
			if (this.num >= 906 || this.forme.includes("Paldea")) {
				this.gen = 9;
			} else if (
				this.num >= 810 ||
				["Gmax", "Galar", "Galar-Zen", "Hisui"].includes(this.forme)
			) {
				this.gen = 8;
			} else if (
				this.num >= 722 ||
				this.forme.startsWith("Alola") ||
				this.forme === "Starter"
			) {
				this.gen = 7;
			} else if (this.forme === "Primal") {
				this.gen = 6;
				this.isPrimal = true;
				this.battleOnly = this.baseSpecies;
			} else if (this.num >= 650 || this.isMega) {
				this.gen = 6;
			} else if (this.num >= 494) {
				this.gen = 5;
			} else if (this.num >= 387) {
				this.gen = 4;
			} else if (this.num >= 252) {
				this.gen = 3;
			} else if (this.num >= 152) {
				this.gen = 2;
			} else {
				this.gen = 1;
			}
		}
		assignMissingFields(this, data);
	}
}

const EMPTY_SPECIES = Utils.deepFreeze(
	new Species({
		id: "",
		name: "",
		exists: false,
		tier: "Illegal",
		doublesTier: "Illegal",
		natDexTier: "Illegal",
		isNonstandard: "Custom",
	})
);

export class Learnset {
	readonly effectType: "Learnset";
	/**
	 * Keeps track of exactly how a pokemon might learn a move, in the
	 * form moveid:sources[].
	 */
	readonly learnset?: { [moveid: string]: MoveSource[] };
	/** True if the only way to get this Pokemon is from events. */
	readonly eventOnly: boolean;
	/** List of event data for each event. */
	readonly eventData?: EventInfo[];
	readonly encounters?: EventInfo[];
	readonly exists: boolean;
	readonly species: Species;

	constructor(data: AnyObject, species: Species) {
		this.exists = true;
		this.effectType = "Learnset";
		this.learnset = data.learnset || undefined;
		this.eventOnly = !!data.eventOnly;
		this.eventData = data.eventData || undefined;
		this.encounters = data.encounters || undefined;
		this.species = species;
	}
}

export class DexSpecies {
	readonly dex: ModdedDex;
	readonly speciesCache = new Map<ID, Species>();
	readonly learnsetCache = new Map<ID, Learnset>();
	allCache: readonly Species[] | null = null;

	constructor(dex: ModdedDex) {
		this.dex = dex;
	}

	get(name?: string | Species): Species {
		if (name && typeof name !== "string") return name;

		let id = "" as ID;
		if (name) {
			name = name.trim();
			id = toID(name);
			if (id === "nidoran" && name.endsWith("♀")) {
				id = "nidoranf" as ID;
			} else if (id === "nidoran" && name.endsWith("♂")) {
				id = "nidoranm" as ID;
			}
		}
		return this.getByID(id);
	}

	getByID(id: ID): Species {
		if (id === "") return EMPTY_SPECIES;
		let species: Mutable<Species> | undefined = this.speciesCache.get(id);
		if (species) return species;

		if (this.dex.data.Aliases.hasOwnProperty(id)) {
			if (this.dex.data.FormatsData.hasOwnProperty(id)) {
				// special event ID
				const baseId = toID(this.dex.data.Aliases[id]);
				species = new Species({
					...this.dex.data.Pokedex[baseId],
					...this.dex.data.FormatsData[id],
					name: id,
				});
				species.abilities = { 0: species.abilities["S"]! };
			} else {
				species = this.get(this.dex.data.Aliases[id]);
				if (species.cosmeticFormes) {
					for (const forme of species.cosmeticFormes) {
						if (toID(forme) === id) {
							species = new Species({
								...species,
								name: forme,
								forme: forme.slice(species.name.length + 1),
								baseForme: "",
								baseSpecies: species.name,
								otherFormes: null,
								cosmeticFormes: null,
							});
							break;
						}
					}
				}
			}
			this.speciesCache.set(id, this.dex.deepFreeze(species));
			return species;
		}

		if (!this.dex.data.Pokedex.hasOwnProperty(id)) {
			let aliasTo = "";
			const formeNames: { [k: IDEntry]: IDEntry[] } = {
				alola: ["a", "alola", "alolan"],
				galar: ["g", "galar", "galarian"],
				hisui: ["h", "hisui", "hisuian"],
				paldea: ["p", "paldea", "paldean"],
				mega: ["m", "mega"],
				primal: ["p", "primal"],
			};
			for (const forme in formeNames) {
				let pokeName = "";
				for (const i of formeNames[forme as ID]) {
					if (id.startsWith(i)) {
						pokeName = id.slice(i.length);
					} else if (id.endsWith(i)) {
						pokeName = id.slice(0, -i.length);
					}
				}
				if (this.dex.data.Aliases.hasOwnProperty(pokeName))
					pokeName = toID(this.dex.data.Aliases[pokeName]);
				if (this.dex.data.Pokedex[pokeName + forme]) {
					aliasTo = pokeName + forme;
					break;
				}
			}
			if (aliasTo) {
				species = this.get(aliasTo);
				if (species.exists) {
					this.speciesCache.set(id, species);
					return species;
				}
			}
		}
		if (id && this.dex.data.Pokedex.hasOwnProperty(id)) {
			const pokedexData = this.dex.data.Pokedex[id];
			const baseSpeciesTags =
				pokedexData.baseSpecies &&
				this.dex.data.Pokedex[toID(pokedexData.baseSpecies)].tags;
			species = new Species({
				tags: baseSpeciesTags,
				...pokedexData,
				...this.dex.data.FormatsData[id],
			});
			// Inherit any statuses from the base species (Arceus, Silvally).
			const baseSpeciesStatuses =
				this.dex.data.Conditions[toID(species.baseSpecies)];
			if (baseSpeciesStatuses !== undefined) {
				for (const key in baseSpeciesStatuses) {
					if (!(key in species)) {
						(species as any)[key] = (baseSpeciesStatuses as any)[key];
					}
				}
			}
			if (
				!species.tier &&
				!species.doublesTier &&
				!species.natDexTier &&
				species.baseSpecies !== species.name
			) {
				if (species.baseSpecies === "Mimikyu") {
					species.tier =
						this.dex.data.FormatsData[toID(species.baseSpecies)].tier ||
						"Illegal";
					species.doublesTier =
						this.dex.data.FormatsData[toID(species.baseSpecies)]
							.doublesTier || "Illegal";
					species.natDexTier =
						this.dex.data.FormatsData[toID(species.baseSpecies)]
							.natDexTier || "Illegal";
				} else if (species.id.endsWith("totem")) {
					species.tier =
						this.dex.data.FormatsData[species.id.slice(0, -5)].tier ||
						"Illegal";
					species.doublesTier =
						this.dex.data.FormatsData[species.id.slice(0, -5)]
							.doublesTier || "Illegal";
					species.natDexTier =
						this.dex.data.FormatsData[species.id.slice(0, -5)]
							.natDexTier || "Illegal";
				} else if (species.battleOnly) {
					species.tier =
						this.dex.data.FormatsData[toID(species.battleOnly)].tier ||
						"Illegal";
					species.doublesTier =
						this.dex.data.FormatsData[toID(species.battleOnly)]
							.doublesTier || "Illegal";
					species.natDexTier =
						this.dex.data.FormatsData[toID(species.battleOnly)]
							.natDexTier || "Illegal";
				} else {
					const baseFormatsData =
						this.dex.data.FormatsData[toID(species.baseSpecies)];
					if (!baseFormatsData) {
						throw new Error(
							`${species.baseSpecies} has no formats-data entry`
						);
					}
					species.tier = baseFormatsData.tier || "Illegal";
					species.doublesTier = baseFormatsData.doublesTier || "Illegal";
					species.natDexTier = baseFormatsData.natDexTier || "Illegal";
				}
			}
			if (!species.tier) species.tier = "Illegal";
			if (!species.doublesTier) species.doublesTier = species.tier as any;
			if (!species.natDexTier) species.natDexTier = species.tier;
			if (species.gen > this.dex.gen) {
				species.tier = "Illegal";
				species.doublesTier = "Illegal";
				species.natDexTier = "Illegal";
				species.isNonstandard = "Future";
			}
			if (this.dex.currentMod === "gen7letsgo" && !species.isNonstandard) {
				const isLetsGo =
					(species.num <= 151 ||
						["Meltan", "Melmetal"].includes(species.name)) &&
					(!species.forme ||
						(["Alola", "Mega", "Mega-X", "Mega-Y", "Starter"].includes(
							species.forme
						) &&
							species.name !== "Pikachu-Alola"));
				if (!isLetsGo) species.isNonstandard = "Past";
			}
			if (
				this.dex.currentMod === "gen8bdsp" &&
				(!species.isNonstandard ||
					["Gigantamax", "CAP"].includes(species.isNonstandard))
			) {
				if (
					species.gen > 4 ||
					(species.num < 1 && species.isNonstandard !== "CAP") ||
					species.id === "pichuspikyeared"
				) {
					species.isNonstandard = "Future";
					species.tier =
						species.doublesTier =
						species.natDexTier =
							"Illegal";
				}
			}
			species.nfe = species.evos.some((evo) => {
				const evoSpecies = this.get(evo);
				return (
					!evoSpecies.isNonstandard ||
					evoSpecies.isNonstandard === species?.isNonstandard ||
					// Pokemon with Hisui evolutions
					evoSpecies.isNonstandard === "Unobtainable"
				);
			});
			species.canHatch =
				species.canHatch ||
				(!["Ditto", "Undiscovered"].includes(species.eggGroups[0]) &&
					!species.prevo &&
					species.name !== "Manaphy");
			if (this.dex.gen === 1) species.bst -= species.baseStats.spd;
			if (this.dex.gen < 5) {
				species.abilities = this.dex.deepClone(species.abilities);
				delete species.abilities["H"];
			}
			if (this.dex.gen === 3 && this.dex.abilities.get(species.abilities['1']).gen === 4) delete species.abilities['1'];

			if (this.dex.parentMod) {
				// if this species is exactly identical to parentMod's species, reuse parentMod's copy
				const parentMod = this.dex.mod(this.dex.parentMod);
				if (this.dex.data.Pokedex[id] === parentMod.data.Pokedex[id]) {
					const parentSpecies = parentMod.species.getByID(id);
					// checking tier cheaply filters out some non-matches.
					// The construction logic is very complex so we ultimately need to do a deep equality check
					if (species.tier === parentSpecies.tier && isDeepStrictEqual(species, parentSpecies)) {
						species = parentSpecies;
					}
				}
			}
		} else {
			species = new Species({
				id,
				name: id,
				exists: false,
				tier: "Illegal",
				doublesTier: "Illegal",
				natDexTier: "Illegal",
				isNonstandard: "Custom",
			});
		}
		if (species.exists)
			this.speciesCache.set(id, this.dex.deepFreeze(species));
		return species;
	}

	/**
	 * @param id the ID of the species the move pool belongs to
	 * @param isNatDex
	 * @returns a Set of IDs of the full valid movepool of the given species for the current generation/mod.
	 * Note that inter-move incompatibilities, such as those from exclusive events, are not considered and all moves are
	 * lumped together. However, Necturna and Necturine's Sketchable moves are omitted from this pool, as their fundamental
	 * incompatibility with each other is essential to the nature of those species.
	 */
	getMovePool(id: ID, isNatDex = false): Set<ID> {
		let eggMovesOnly = false;
		let maxGen = this.dex.gen;
		const gen3HMMoves = [
			"cut",
			"fly",
			"surf",
			"strength",
			"flash",
			"rocksmash",
			"waterfall",
			"dive",
		];
		const gen4HMMoves = [
			"cut",
			"fly",
			"surf",
			"strength",
			"rocksmash",
			"waterfall",
			"rockclimb",
		];
		const movePool = new Set<ID>();
		for (const { species, learnset } of this.getFullLearnset(id)) {
			if (!eggMovesOnly)
				eggMovesOnly = this.eggMovesOnly(species, this.get(id));
			for (const moveid in learnset) {
				if (species.isNonstandard !== "CAP") {
					if (gen4HMMoves.includes(moveid) && this.dex.gen >= 5) {
						if (
							!learnset[moveid].some(
								(source) =>
									parseInt(source.charAt(0)) >= 5 &&
									parseInt(source.charAt(0)) <= this.dex.gen
							)
						)
							continue;
					} else if (
						gen3HMMoves.includes(moveid) &&
						this.dex.gen >= 4 &&
						!learnset[moveid].some(
							(source) =>
								parseInt(source.charAt(0)) >= 4 &&
								parseInt(source.charAt(0)) <= this.dex.gen
						)
					) {
						continue;
					}
				}
				if (eggMovesOnly) {
					if (learnset[moveid].some((source) => source.startsWith("9E"))) {
						movePool.add(moveid as ID);
					}
				} else if (maxGen >= 9) {
					// Pokemon Home now strips learnsets on withdrawal
					if (
						isNatDex ||
						learnset[moveid].some((source) => source.startsWith("9"))
					) {
						movePool.add(moveid as ID);
					}
				} else {
					if (
						learnset[moveid].some(
							(source) => parseInt(source.charAt(0)) <= maxGen
						)
					) {
						movePool.add(moveid as ID);
					}
				}
				if (moveid === "sketch" && movePool.has("sketch" as ID)) {
					if (species.isNonstandard === "CAP") {
						// Given what this function is generally used for, adding all sketchable moves to Necturna and Necturine's
						// movepools would be undesirable as it would be impossible to tell sketched moves apart from normal ones
						// so any code calling this one will need to get and handle those moves separately themselves
						continue;
					}
					// Smeargle time
					// A few moves like Dark Void were made unSketchable in a generation later than when they were introduced
					// However, this has only happened in a gen where transfer moves are unavailable
					const sketchables = this.dex.moves
						.all()
						.filter((m) => !m.flags["nosketch"] && !m.isNonstandard);
					for (const move of sketchables) {
						movePool.add(move.id);
					}
					// Smeargle has some event moves; they're all sketchable, so let's just skip them
					break;
				}
			}
			if (species.evoRegion) {
				// species can only evolve in this gen, so prevo can't have any moves
				// from after that gen
				if (this.dex.gen >= 9) eggMovesOnly = true;
				if (this.dex.gen === 8 && species.evoRegion === "Alola") maxGen = 7;
			}
		}
		return movePool;
	}

	getFullLearnset(
		id: ID
	): (Learnset & { learnset: NonNullable<Learnset["learnset"]> })[] {
		const originalSpecies = this.get(id);
		let species: Species | null = originalSpecies;
		const out: (Learnset & {
			learnset: NonNullable<Learnset["learnset"]>;
		})[] = [];
		const alreadyChecked: { [k: string]: boolean } = {};

		while (species?.name && !alreadyChecked[species.id]) {
			alreadyChecked[species.id] = true;
			const learnset = this.getLearnsetData(species.id);
			if (learnset.learnset) {
				out.push(learnset as any);
				species = this.learnsetParent(species, true);
				continue;
			}

			// no learnset
			if ((species.changesFrom || species.baseSpecies) !== species.name) {
				// forme without its own learnset
				species = this.get(species.changesFrom || species.baseSpecies);
				// warning: formes with their own learnset, like Wormadam, should NOT
				// inherit from their base forme unless they're freely switchable
				continue;
			}
			if (species.isNonstandard) {
				// It's normal for a nonstandard species not to have learnset data

				// Formats should replace the `Obtainable Moves` rule if they want to
				// allow pokemon without learnsets.
				return out;
			}
			if (
				species.prevo &&
				this.getLearnsetData(toID(species.prevo)).learnset
			) {
				species = this.get(toID(species.prevo));
				continue;
			}

			// should never happen
			throw new Error(`Species with no learnset data: ${species.id}`);
		}

		return out;
	}

	learnsetParent(species: Species, checkingMoves = false) {
		// Own Tempo Rockruff and Battle Bond Greninja are special event formes
		// that are visually indistinguishable from their base forme but have
		// different learnsets. To prevent a leak, we make them show up as their
		// base forme, but hardcode their learnsets into Rockruff-Dusk and
		// Greninja-Ash
		if (
			["Gastrodon", "Pumpkaboo", "Sinistea", "Tatsugiri"].includes(
				species.baseSpecies
			) &&
			species.forme
		) {
			return this.get(species.baseSpecies);
<<<<<<< HEAD
		} else if (species.name === "Lycanroc-Dusk") {
			return this.get("Rockruff-Dusk");
=======
>>>>>>> 32e196e7
		} else if (species.prevo) {
			// there used to be a check for Hidden Ability here, but apparently it's unnecessary
			// Shed Skin Pupitar can definitely evolve into Unnerve Tyranitar
			species = this.get(species.prevo);
			if (species.gen > Math.max(2, this.dex.gen)) return null;
			return species;
		} else if (species.changesFrom && species.baseSpecies !== "Kyurem") {
			// For Pokemon like Rotom and Necrozma whose movesets are extensions are their base formes
			return this.get(species.changesFrom);
		} else if (
			checkingMoves &&
			!species.prevo &&
			species.baseSpecies &&
			this.get(species.baseSpecies).prevo
		) {
			// For Pokemon like Cap Pikachu, who should be able to have egg moves in Gen 9
			let baseEvo = this.get(species.baseSpecies);
			while (baseEvo.prevo) {
				baseEvo = this.get(baseEvo.prevo);
			}
			return baseEvo;
		}
		return null;
	}

	/**
	 * Gets the raw learnset data for the species.
	 *
	 * In practice, if you're trying to figure out what moves a pokemon learns,
	 * you probably want to `getFullLearnset` or `getMovePool` instead.
	 */
	getLearnsetData(id: ID): Learnset {
		let learnsetData = this.learnsetCache.get(id);
		if (learnsetData) return learnsetData;
		if (!this.dex.data.Learnsets.hasOwnProperty(id)) {
			return new Learnset({ exists: false }, this.get(id));
		}
		learnsetData = new Learnset(this.dex.data.Learnsets[id], this.get(id));
		this.learnsetCache.set(id, this.dex.deepFreeze(learnsetData));
		return learnsetData;
	}

	getPokemonGoData(id: ID): PokemonGoData {
		return this.dex.data.PokemonGoData[id];
	}

	all(): readonly Species[] {
		if (this.allCache) return this.allCache;
		const species = [];
		for (const id in this.dex.data.Pokedex) {
			species.push(this.getByID(id as ID));
		}
		this.allCache = Object.freeze(species);
		return this.allCache;
	}

	eggMovesOnly(child: Species, father: Species | null) {
		if (child.baseSpecies === father?.baseSpecies) return false;
		while (father) {
			if (father.name === child.name) return false;
			father = this.learnsetParent(father);
		}
		return true;
	}
}<|MERGE_RESOLUTION|>--- conflicted
+++ resolved
@@ -907,11 +907,6 @@
 			species.forme
 		) {
 			return this.get(species.baseSpecies);
-<<<<<<< HEAD
-		} else if (species.name === "Lycanroc-Dusk") {
-			return this.get("Rockruff-Dusk");
-=======
->>>>>>> 32e196e7
 		} else if (species.prevo) {
 			// there used to be a check for Hidden Ability here, but apparently it's unnecessary
 			// Shed Skin Pupitar can definitely evolve into Unnerve Tyranitar
