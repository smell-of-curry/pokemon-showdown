--- conflicted
+++ resolved
@@ -1,11 +1,6 @@
-<<<<<<< HEAD
-import { assignMissingFields, BasicEffect, toID } from "./dex-data";
-import { Utils } from "../lib";
-=======
 import {assignMissingFields, BasicEffect, toID} from './dex-data';
 import {Utils} from '../lib';
 import {isDeepStrictEqual} from 'node:util';
->>>>>>> f27bf860
 
 interface SpeciesAbility {
 	0: string;
@@ -712,13 +707,6 @@
 				species.abilities = this.dex.deepClone(species.abilities);
 				delete species.abilities["H"];
 			}
-<<<<<<< HEAD
-			if (
-				this.dex.gen === 3 &&
-				this.dex.abilities.get(species.abilities["1"]).gen === 4
-			)
-				delete species.abilities["1"];
-=======
 			if (this.dex.gen === 3 && this.dex.abilities.get(species.abilities['1']).gen === 4) delete species.abilities['1'];
 
 			if (this.dex.parentMod) {
@@ -733,7 +721,6 @@
 					}
 				}
 			}
->>>>>>> f27bf860
 		} else {
 			species = new Species({
 				id,
