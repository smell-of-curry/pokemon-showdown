--- conflicted
+++ resolved
@@ -1,12 +1,6 @@
-<<<<<<< HEAD
-import { Utils } from "../lib";
-import type { ConditionData } from "./dex-conditions";
-import { assignMissingFields, BasicEffect, toID } from "./dex-data";
-=======
 import {Utils} from '../lib/utils';
 import type {ConditionData} from './dex-conditions';
 import {assignMissingFields, BasicEffect, toID} from './dex-data';
->>>>>>> 32e196e7
 
 /**
  * Describes the acceptable target(s) of a move.
