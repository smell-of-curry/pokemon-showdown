--- conflicted
+++ resolved
@@ -709,7 +709,6 @@
 const EMPTY_MOVE = Utils.deepFreeze(new DataMove({ name: "", exists: false }));
 
 export class DexMoves {
-<<<<<<< HEAD
   readonly dex: ModdedDex;
   readonly moveCache = new Map<ID, Move>();
   allCache: readonly Move[] | null = null;
@@ -725,39 +724,50 @@
   }
 
   getByID(id: ID): Move {
-    if (id === "") return EMPTY_MOVE;
-    let move = this.moveCache.get(id);
-    if (move) return move;
-    if (this.dex.data.Aliases.hasOwnProperty(id)) {
-      move = this.get(this.dex.data.Aliases[id]);
-      if (move.exists) {
-        this.moveCache.set(id, move);
-      }
-      return move;
-    }
-    if (id.startsWith("hiddenpower")) {
-      id = /([a-z]*)([0-9]*)/.exec(id)![1] as ID;
-    }
-    if (id && this.dex.data.Moves.hasOwnProperty(id)) {
-      const moveData = this.dex.data.Moves[id] as any;
-      const moveTextData = this.dex.getDescs("Moves", id, moveData);
-      move = new DataMove({
-        name: id,
-        ...moveData,
-        ...moveTextData,
-      });
-      if (move.gen > this.dex.gen) {
-        (move as any).isNonstandard = "Future";
-      }
-    } else {
-      move = new DataMove({
-        name: id,
-        exists: false,
-      });
-    }
-    if (move.exists) this.moveCache.set(id, this.dex.deepFreeze(move));
-    return move;
-  }
+	if (id === '') return EMPTY_MOVE;
+	let move = this.moveCache.get(id);
+	if (move) return move;
+	if (this.dex.data.Aliases.hasOwnProperty(id)) {
+		move = this.get(this.dex.data.Aliases[id]);
+		if (move.exists) {
+			this.moveCache.set(id, move);
+		}
+		return move;
+	}
+	if (id.startsWith('hiddenpower')) {
+		id = /([a-z]*)([0-9]*)/.exec(id)![1] as ID;
+	}
+	if (id && this.dex.data.Moves.hasOwnProperty(id)) {
+		const moveData = this.dex.data.Moves[id] as any;
+		const moveTextData = this.dex.getDescs('Moves', id, moveData);
+		move = new DataMove({
+			name: id,
+			...moveData,
+			...moveTextData,
+		});
+		if (move.gen > this.dex.gen) {
+			(move as any).isNonstandard = 'Future';
+		}
+		if (this.dex.parentMod) {
+			// If move is exactly identical to parentMod's move, reuse parentMod's copy
+			const parentMod = this.dex.mod(this.dex.parentMod);
+			if (moveData === parentMod.data.Moves[id]) {
+				const parentMove = parentMod.moves.getByID(id);
+				if (move.isNonstandard === parentMove.isNonstandard &&
+					 move.desc === parentMove.desc &&
+					 move.shortDesc === parentMove.shortDesc) {
+					move = parentMove;
+				}
+			}
+		}
+	} else {
+		move = new DataMove({
+			name: id, exists: false,
+		});
+	}
+	if (move.exists) this.moveCache.set(id, this.dex.deepFreeze(move));
+	return move;
+}
 
   all(): readonly Move[] {
     if (this.allCache) return this.allCache;
@@ -768,75 +778,4 @@
     this.allCache = Object.freeze(moves);
     return this.allCache;
   }
-=======
-	readonly dex: ModdedDex;
-	readonly moveCache = new Map<ID, Move>();
-	allCache: readonly Move[] | null = null;
-
-	constructor(dex: ModdedDex) {
-		this.dex = dex;
-	}
-
-	get(name?: string | Move): Move {
-		if (name && typeof name !== 'string') return name;
-		const id = name ? toID(name.trim()) : '' as ID;
-		return this.getByID(id);
-	}
-
-	getByID(id: ID): Move {
-		if (id === '') return EMPTY_MOVE;
-		let move = this.moveCache.get(id);
-		if (move) return move;
-		if (this.dex.data.Aliases.hasOwnProperty(id)) {
-			move = this.get(this.dex.data.Aliases[id]);
-			if (move.exists) {
-				this.moveCache.set(id, move);
-			}
-			return move;
-		}
-		if (id.startsWith('hiddenpower')) {
-			id = /([a-z]*)([0-9]*)/.exec(id)![1] as ID;
-		}
-		if (id && this.dex.data.Moves.hasOwnProperty(id)) {
-			const moveData = this.dex.data.Moves[id] as any;
-			const moveTextData = this.dex.getDescs('Moves', id, moveData);
-			move = new DataMove({
-				name: id,
-				...moveData,
-				...moveTextData,
-			});
-			if (move.gen > this.dex.gen) {
-				(move as any).isNonstandard = 'Future';
-			}
-			if (this.dex.parentMod) {
-				// If move is exactly identical to parentMod's move, reuse parentMod's copy
-				const parentMod = this.dex.mod(this.dex.parentMod);
-				if (moveData === parentMod.data.Moves[id]) {
-					const parentMove = parentMod.moves.getByID(id);
-					if (move.isNonstandard === parentMove.isNonstandard &&
-					    move.desc === parentMove.desc &&
-					    move.shortDesc === parentMove.shortDesc) {
-						move = parentMove;
-					}
-				}
-			}
-		} else {
-			move = new DataMove({
-				name: id, exists: false,
-			});
-		}
-		if (move.exists) this.moveCache.set(id, this.dex.deepFreeze(move));
-		return move;
-	}
-
-	all(): readonly Move[] {
-		if (this.allCache) return this.allCache;
-		const moves = [];
-		for (const id in this.dex.data.Moves) {
-			moves.push(this.getByID(id as ID));
-		}
-		this.allCache = Object.freeze(moves);
-		return this.allCache;
-	}
->>>>>>> 58fbb2d7
 }