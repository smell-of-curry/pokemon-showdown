--- conflicted
+++ resolved
@@ -138,19 +138,10 @@
 		pokemon.abilityState.effectOrder = this.battle.effectOrder++;
 		pokemon.itemState.effectOrder = this.battle.effectOrder++;
 		this.battle.runEvent('BeforeSwitchIn', pokemon);
-<<<<<<< HEAD
 		// COBBLED: send actual uuid as optional when disguised by illusion
 		var optionals = [sourceEffect ? `[from] ${ sourceEffect }` : null, pokemon.illusion ? `[is] ${ pokemon.uuid }` : null];
-		this.battle.add(isDrag ? 'drag' : 'switch', pokemon, pokemon.getDetails, ...(optionals.filter(Boolean)));
+		this.battle.add(isDrag ? 'drag' : 'switch', pokemon, pokemon.getFullDetails, ...(optionals.filter(Boolean)));
 		// ==================================
-		pokemon.abilityOrder = this.battle.abilityOrder++;
-=======
-		if (sourceEffect) {
-			this.battle.add(isDrag ? 'drag' : 'switch', pokemon, pokemon.getFullDetails, '[from] ' + sourceEffect);
-		} else {
-			this.battle.add(isDrag ? 'drag' : 'switch', pokemon, pokemon.getFullDetails);
-		}
->>>>>>> 32e196e7
 		if (isDrag && this.battle.gen === 2) pokemon.draggedIn = this.battle.turn;
 		pokemon.previouslySwitchedIn++;
 
