/**
 * Dex
 * Pokemon Showdown - http://pokemonshowdown.com/
 *
 * Handles getting data about pokemon, items, etc. Also contains some useful
 * helper functions for using dex data.
 *
 * By default, nothing is loaded until you call Dex.mod(mod) or
 * Dex.forFormat(format).
 *
 * You may choose to preload some things:
 * - Dex.includeMods() ~10ms
 *   This will preload `Dex.dexes`, giving you a list of possible mods.
 * - Dex.includeFormats() ~30ms
 *   As above, but will also preload `Dex.formats.all()`.
 * - Dex.includeData() ~500ms
 *   As above, but will also preload all of Dex.data for Gen 8, so
 *   functions like `Dex.species.get`, etc will be instantly usable.
 * - Dex.includeModData() ~1500ms
 *   As above, but will also preload `Dex.dexes[...].data` for all mods.
 *
 * Note that preloading is never necessary. All the data will be
 * automatically preloaded when needed, preloading will just spend time
 * now so you don't need to spend time later.
 *
 * @license MIT
 */
<<<<<<< HEAD
import * as Data from "./dex-data";
import { Condition, DexConditions } from "./dex-conditions";
import { DataMove, DexMoves, MoveData } from "./dex-moves";
import { Item, DexItems, ItemData } from "./dex-items";
import { Ability, AbilityData, DexAbilities } from "./dex-abilities";
import { Species, DexSpecies, LearnsetData, SpeciesData } from "./dex-species";
import { Format, DexFormats, FormatData } from "./dex-formats";
import { Utils } from "../lib";
import { AbilitiesText } from "../data/text/abilities";
import { DefaultText } from "../data/text/default";
import { ItemsText } from "../data/text/items";
import { MovesText } from "../data/text/moves";
import { PokedexText } from "../data/text/pokedex";
import { Scripts as FullPotentialScripts } from "../data/mods/fullpotential/scripts";
import { Scripts as Gen1Scripts } from "../data/mods/gen1/scripts";
import { Scripts as Gen1JpnScripts } from "../data/mods/gen1jpn/scripts";
import { Scripts as Gen1StadiumScripts } from "../data/mods/gen1stadium/scripts";
import { Scripts as Gen1RBYCapScripts } from "../data/mods/gen1rbycap/scripts";
import { Scripts as Gen2Scripts } from "../data/mods/gen2/scripts";
import { Scripts as Gen2Stadium2Scripts } from "../data/mods/gen2stadium2/scripts";
import { Scripts as Gen3Scripts } from "../data/mods/gen3/scripts";
import { Scripts as Gen4Scripts } from "../data/mods/gen4/scripts";
import { Scripts as Gen4PtScripts } from "../data/mods/gen4pt/scripts";
import { Scripts as Gen5Scripts } from "../data/mods/gen5/scripts";
import { Scripts as Gen5Bw1Scripts } from "../data/mods/gen5bw1/scripts";
import { Scripts as Gen6Scripts } from "../data/mods/gen6/scripts";
import { Scripts as Gen6XyScripts } from "../data/mods/gen6xy/scripts";
import { Scripts as Gen6MegaRevisitedScripts } from "../data/mods/gen6megasrevisited/scripts";
import { Scripts as Gen7Scripts } from "../data/mods/gen7/scripts";
import { Scripts as Gen7LetsGoScripts } from "../data/mods/gen7letsgo/scripts";
import { Scripts as Gen7SmScripts } from "../data/mods/gen7sm/scripts";
import { Scripts as Gen7PokebilitiesScripts } from "../data/mods/gen7pokebilities/scripts";
import { Scripts as Gen8Scripts } from "../data/mods/gen8/scripts";
import { Scripts as Gen8BdspScripts } from "../data/mods/gen8bdsp/scripts";
import { Scripts as Gen8Dlc1Scripts } from "../data/mods/gen8dlc1/scripts";
import { Scripts as Gen8LinkedScripts } from "../data/mods/gen8linked/scripts";
import { Scripts as Gen9preDLCScripts } from "../data/mods/gen9predlc/scripts";
import { Scripts as Gen9SSBScripts } from "../data/mods/gen9ssb/scripts";
import { Scripts as MixAndMegaScripts } from "../data/mods/mixandmega/scripts";
import { Scripts as PartnersInCrimeScripts } from "../data/mods/partnersincrime/scripts";
import { Scripts as PassiveAggressiveScripts } from "../data/mods/partnersincrime/scripts";
import { Scripts as PokeBedrockScripts } from "../data/mods/pokebedrock/scripts";
import { Scripts as PokebilitiesScripts } from "../data/mods/passiveaggressive/scripts";
import { Scripts as PokeMovesScripts } from "../data/mods/pokemoves/scripts";
import { Scripts as SharedPowerScripts } from "../data/mods/sharedpower/scripts";
import { Scripts as TheCardGameScripts } from "../data/mods/thecardgame/scripts";
import { Scripts as TrademarkedScripts } from "../data/mods/trademarked/scripts";
import { Abilities } from "../data/abilities";
import { Aliases } from "../data/aliases";
import { Rulesets } from "../data/rulesets";
import { FormatsData } from "../data/formats-data";
import { Items } from "../data/items";
import { Learnsets } from "../data/learnsets";
import { Moves } from "../data/moves";
import { Natures } from "../data/natures";
import { Pokedex } from "../data/pokedex";
import { Scripts } from "../data/scripts";
import { Conditions } from "../data/conditions";
import { TypeChart } from "../data/typechart";
import { PokemonGoData } from "../data/pokemongo";

const BASE_MOD = "gen9" as ID;

const dexes: { [mod: string]: ModdedDex } = Object.create(null);
=======

import * as fs from 'fs';
import * as path from 'path';

import * as Data from './dex-data';
import {Condition, DexConditions} from './dex-conditions';
import {DataMove, DexMoves} from './dex-moves';
import {Item, DexItems} from './dex-items';
import {Ability, DexAbilities} from './dex-abilities';
import {Species, DexSpecies} from './dex-species';
import {Format, DexFormats} from './dex-formats';
import {Utils} from '../lib/utils';

const BASE_MOD = 'gen9' as ID;
const DATA_DIR = path.resolve(__dirname, '../data');
const MODS_DIR = path.resolve(DATA_DIR, './mods');

const dexes: {[mod: string]: ModdedDex} = Object.create(null);
>>>>>>> 32e196e7

type DataType =
	| "Abilities"
	| "Rulesets"
	| "FormatsData"
	| "Items"
	| "Learnsets"
	| "Moves"
	| "Natures"
	| "Pokedex"
	| "Scripts"
	| "Conditions"
	| "TypeChart"
	| "PokemonGoData";
const DATA_TYPES: (DataType | "Aliases")[] = [
	"Abilities",
	"Rulesets",
	"FormatsData",
	"Items",
	"Learnsets",
	"Moves",
	"Natures",
	"Pokedex",
	"Scripts",
	"Conditions",
	"TypeChart",
	"PokemonGoData",
];

const DATA_FILES = {
	Abilities: Abilities,
	Aliases: Aliases,
	Rulesets: Rulesets,
	FormatsData: FormatsData,
	Items: Items,
	Learnsets: Learnsets,
	Moves: Moves,
	Natures: Natures,
	Pokedex: Pokedex,
	Scripts: Scripts,
	Conditions: Conditions,
	TypeChart: TypeChart,
	PokemonGoData: PokemonGoData,
};

/** Unfortunately we do for..in too much to want to deal with the casts */
export interface DexTable<T> {
	[id: string]: T;
}
export interface AliasesTable {
	[id: IDEntry]: string;
}

interface DexTableData {
	Abilities: DexTable<import("./dex-abilities").AbilityData>;
	Aliases: DexTable<string>;
	Rulesets: DexTable<import("./dex-formats").FormatData>;
	Items: DexTable<import("./dex-items").ItemData>;
	Learnsets: DexTable<import("./dex-species").LearnsetData>;
	Moves: DexTable<import("./dex-moves").MoveData>;
	Natures: DexTable<import("./dex-data").NatureData>;
	Pokedex: DexTable<import("./dex-species").SpeciesData>;
	FormatsData: DexTable<import("./dex-species").SpeciesFormatsData>;
	PokemonGoData: DexTable<import("./dex-species").PokemonGoData>;
	Scripts: DexTable<AnyObject>;
	Conditions: DexTable<import("./dex-conditions").ConditionData>;
	TypeChart: DexTable<import("./dex-data").TypeData>;
}
interface TextTableData {
	Abilities: DexTable<AbilityText>;
	Items: DexTable<ItemText>;
	Moves: DexTable<MoveText>;
	Pokedex: DexTable<PokedexText>;
	Default: DexTable<DefaultText>;
}

const TEXT_DATA_FILES: { [key: string]: any } = {
	abilities: AbilitiesText,
	default: DefaultText,
	items: ItemsText,
	moves: MovesText,
	pokedex: PokedexText,
};

const MOD_NAMES = [
	"fullpotential",
	"gen1",
	"gen1jpn",
	"gen1stadium",
	"gen1rbycap",
	"gen2",
	"gen2stadium2",
	"gen3",
	"gen4",
	"gen4pt",
	"gen5",
	"gen5bw1",
	"gen6",
	"gen6xy",
	"gen6megasrevisited",
	"gen7",
	"gen7letsgo",
	"gen7sm",
	"gen7pokebilities",
	"gen8",
	"gen8bdsp",
	"gen8dlc1",
	"gen8linked",
	// "gen9dlc1",
	"gen9predlc",
	"gen9ssb",
	"mixandmega",
	"moderngen2",
	"partnersincrime",
	"passiveaggressive",
	"pokebedrock", // IMPORTANT
	"pokebilities",
	"pokemoves",
	"randomroulette",
	"sharedpower",
	"sharingiscaring",
	"thecardgame",
	"trademarked",
] as const;

const MOD_SCRIPTS: {
	[key in (typeof MOD_NAMES)[number] | string]: ModdedBattleScriptsData;
} = {
	fullpotential: FullPotentialScripts,
	gen1: Gen1Scripts,
	gen1jpn: Gen1JpnScripts,
	gen1stadium: Gen1StadiumScripts,
	gen1rbycap: Gen1RBYCapScripts,
	gen2: Gen2Scripts,
	gen2stadium2: Gen2Stadium2Scripts,
	gen3: Gen3Scripts,
	gen4: Gen4Scripts,
	gen4pt: Gen4PtScripts,
	gen5: Gen5Scripts,
	gen5bw1: Gen5Bw1Scripts,
	gen6: Gen6Scripts,
	gen6xy: Gen6XyScripts,
	gen6megasrevisited: Gen6MegaRevisitedScripts,
	gen7: Gen7Scripts,
	gen7letsgo: Gen7LetsGoScripts,
	gen7sm: Gen7SmScripts,
	gen7pokebilities: Gen7PokebilitiesScripts,
	gen8: Gen8Scripts,
	gen8bdsp: Gen8BdspScripts,
	gen8dlc1: Gen8Dlc1Scripts,
	gen8linked: Gen8LinkedScripts,
	gen9predlc: Gen9preDLCScripts,
	gen9ssb: Gen9SSBScripts,
	mixandmega: MixAndMegaScripts,
	partnersincrime: PartnersInCrimeScripts,
	passiveaggressive: PassiveAggressiveScripts,
	pokebedrock: PokeBedrockScripts,
	pokebilities: PokebilitiesScripts,
	pokemoves: PokeMovesScripts,
	// "potd": PotdScripts,
	sharedpower: SharedPowerScripts,
	thecardgame: TheCardGameScripts,
	trademarked: TrademarkedScripts,
};

export const toID = Data.toID;

export class ModdedDex {
	readonly Data = Data;
	readonly Condition = Condition;
	readonly Ability = Ability;
	readonly Item = Item;
	readonly Move = DataMove;
	readonly Species = Species;
	readonly Format = Format;
	readonly ModdedDex = ModdedDex;

	readonly name = "[ModdedDex]";
	readonly isBase: boolean;
	readonly currentMod: string;

	readonly toID = Data.toID;

	gen = 0;
	parentMod = "";
	modsLoaded = false;

	dataCache: DexTableData | null;
	textCache: TextTableData | null;

	deepClone = Utils.deepClone;
	deepFreeze = Utils.deepFreeze;
	Multiset = Utils.Multiset;

	readonly formats: DexFormats;
	readonly abilities: DexAbilities;
	readonly items: DexItems;
	readonly moves: DexMoves;
	readonly species: DexSpecies;
	readonly conditions: DexConditions;
	readonly natures: Data.DexNatures;
	readonly types: Data.DexTypes;
	readonly stats: Data.DexStats;

	constructor(mod = "base") {
		this.isBase = mod === "base";
		this.currentMod = mod;

		this.dataCache = null;
		this.textCache = null;

		this.formats = new DexFormats(this);
		this.abilities = new DexAbilities(this);
		this.items = new DexItems(this);
		this.moves = new DexMoves(this);
		this.species = new DexSpecies(this);
		this.conditions = new DexConditions(this);
		this.natures = new Data.DexNatures(this);
		this.types = new Data.DexTypes(this);
		this.stats = new Data.DexStats(this);
	}

	get data(): DexTableData {
		return this.loadData();
	}

	get dexes(): { [mod: string]: ModdedDex } {
		this.includeMods();
		return dexes;
	}

	mod(mod: string | undefined): ModdedDex {
		if (!dexes["base"].modsLoaded) dexes["base"].includeMods();
		return dexes[mod || "base"];
	}

	forGen(gen: number) {
		if (!gen) return this;
		return this.mod(`gen${gen}`);
	}

	forFormat(format: Format | string): ModdedDex {
		if (!this.modsLoaded) this.includeMods();
		const mod = this.formats.get(format).mod;
		return dexes[mod || BASE_MOD].includeData();
	}

	modData(dataType: DataType, id: string) {
		if (this.isBase) return this.data[dataType][id];
		if (this.data[dataType][id] !== dexes[this.parentMod].data[dataType][id])
			return this.data[dataType][id];
		return (this.data[dataType][id] = Utils.deepClone(
			this.data[dataType][id]
		));
	}

	effectToString() {
		return this.name;
	}

	/**
	 * Sanitizes a username or Pokemon nickname
	 *
	 * Returns the passed name, sanitized for safe use as a name in the PS
	 * protocol.
	 *
	 * Such a string must uphold these guarantees:
	 * - must not contain any ASCII whitespace character other than a space
	 * - must not start or end with a space character
	 * - must not contain any of: | , [ ]
	 * - must not be the empty string
	 * - must not contain Unicode RTL control characters
	 *
	 * If no such string can be found, returns the empty string. Calling
	 * functions are expected to check for that condition and deal with it
	 * accordingly.
	 *
	 * getName also enforces that there are not multiple consecutive space
	 * characters in the name, although this is not strictly necessary for
	 * safety.
	 */
	getName(name: any): string {
		if (typeof name !== "string" && typeof name !== "number") return "";
		name = ("" + name).replace(/[|\s[\],\u202e]+/g, " ").trim();
		if (name.length > 18) name = name.substr(0, 18).trim();

		// remove zalgo
		name = name.replace(
			/[\u0300-\u036f\u0483-\u0489\u0610-\u0615\u064B-\u065F\u0670\u06D6-\u06DC\u06DF-\u06ED\u0E31\u0E34-\u0E3A\u0E47-\u0E4E]{3,}/g,
			""
		);
		name = name.replace(/[\u239b-\u23b9]/g, "");

		return name;
	}

	/**
	 * Returns false if the target is immune; true otherwise.
	 * Also checks immunity to some statuses.
	 */
	getImmunity(
		source: { type: string } | string,
		target:
			| { getTypes: () => string[] }
			| { types: string[] }
			| string[]
			| string
	): boolean {
		const sourceType: string =
			typeof source !== "string" ? source.type : source;

		const targetTyping: string[] | string =
			// @ts-ignore
			target.getTypes?.() || target.types || target;
		if (Array.isArray(targetTyping)) {
			for (const type of targetTyping) {
				if (!this.getImmunity(sourceType, type)) return false;
			}
			return true;
		}
		const typeData = this.types.get(targetTyping);
		if (typeData && typeData.damageTaken[sourceType] === 3) return false;
		return true;
	}

	getEffectiveness(
		source: { type: string } | string,
		target:
			| { getTypes: () => string[] }
			| { types: string[] }
			| string[]
			| string
	): number {
		const sourceType: string =
			typeof source !== "string" ? source.type : source;

		const targetTyping: string[] | string =
			// @ts-ignore
			target.getTypes?.() || target.types || target;
		let totalTypeMod = 0;
		if (Array.isArray(targetTyping)) {
			for (const type of targetTyping) {
				totalTypeMod += this.getEffectiveness(sourceType, type);
			}
			return totalTypeMod;
		}
		const typeData = this.types.get(targetTyping);
		if (!typeData) return 0;
		switch (typeData.damageTaken[sourceType]) {
			case 1:
				return 1; // super-effective
			case 2:
				return -1; // resist
			// in case of weird situations like Gravity, immunity is handled elsewhere
			default:
				return 0;
		}
	}

	getDescs(table: keyof TextTableData, id: ID, dataEntry: AnyObject) {
		if (dataEntry.shortDesc) {
			return {
				desc: dataEntry.desc,
				shortDesc: dataEntry.shortDesc,
			};
		}
		const entry = this.loadTextData()[table][id];
		if (!entry) return null;
		const descs = {
			desc: "",
			shortDesc: "",
		};
		for (let i = this.gen; i < dexes["base"].gen; i++) {
			const curDesc = entry[`gen${i}` as keyof typeof entry]?.desc;
			const curShortDesc = entry[`gen${i}` as keyof typeof entry]?.shortDesc;
			if (!descs.desc && curDesc) {
				descs.desc = curDesc;
			}
			if (!descs.shortDesc && curShortDesc) {
				descs.shortDesc = curShortDesc;
			}
			if (descs.desc && descs.shortDesc) break;
		}
		if (!descs.shortDesc) descs.shortDesc = entry.shortDesc || "";
		if (!descs.desc) descs.desc = entry.desc || descs.shortDesc;
		return descs;
	}

	/**
	 * Ensure we're working on a copy of a move (and make a copy if we aren't)
	 *
	 * Remember: "ensure" - by default, it won't make a copy of a copy:
	 *     moveCopy === Dex.getActiveMove(moveCopy)
	 *
	 * If you really want to, use:
	 *     moveCopyCopy = Dex.getActiveMove(moveCopy.id)
	 */
	getActiveMove(move: Move | string): ActiveMove {
		if (move && typeof (move as ActiveMove).hit === "number")
			return move as ActiveMove;
		move = this.moves.get(move);
		const moveCopy: ActiveMove = this.deepClone(move);
		moveCopy.hit = 0;
		return moveCopy;
	}

	getHiddenPower(ivs: StatsTable) {
		const hpTypes = [
			"Fighting",
			"Flying",
			"Poison",
			"Ground",
			"Rock",
			"Bug",
			"Ghost",
			"Steel",
			"Fire",
			"Water",
			"Grass",
			"Electric",
			"Psychic",
			"Ice",
			"Dragon",
			"Dark",
		];
		const tr = this.trunc;
		const stats = { hp: 31, atk: 31, def: 31, spe: 31, spa: 31, spd: 31 };
		if (this.gen <= 2) {
			// Gen 2 specific Hidden Power check. IVs are still treated 0-31 so we get them 0-15
			const atkDV = tr(ivs.atk / 2);
			const defDV = tr(ivs.def / 2);
			const speDV = tr(ivs.spe / 2);
			const spcDV = tr(ivs.spa / 2);
			return {
				type: hpTypes[4 * (atkDV % 4) + (defDV % 4)],
				power: tr(
					(5 *
						((spcDV >> 3) +
							2 * (speDV >> 3) +
							4 * (defDV >> 3) +
							8 * (atkDV >> 3)) +
						(spcDV % 4)) /
						2 +
						31
				),
			};
		} else {
			// Hidden Power check for Gen 3 onwards
			let hpTypeX = 0;
			let hpPowerX = 0;
			let i = 1;
			for (const s in stats) {
				hpTypeX += i * (ivs[s as StatID] % 2);
				hpPowerX += i * (tr(ivs[s as StatID] / 2) % 2);
				i *= 2;
			}
			return {
				type: hpTypes[tr((hpTypeX * 15) / 63)],
				// After Gen 6, Hidden Power is always 60 base power
				power:
					this.gen && this.gen < 6 ? tr((hpPowerX * 40) / 63) + 30 : 60,
			};
		}
	}

	/**
	 * Truncate a number into an unsigned 32-bit integer, for
	 * compatibility with the cartridge games' math systems.
	 */
	trunc(num: number, bits = 0) {
		if (bits) return (num >>> 0) % 2 ** bits;
		return num >>> 0;
	}

	dataSearch(
		target: string,
<<<<<<< HEAD
		searchIn?:
			| ("Pokedex" | "Moves" | "Abilities" | "Items" | "Natures")[]
			| null,
=======
		searchIn?: ('Pokedex' | 'Moves' | 'Abilities' | 'Items' | 'Natures' | 'TypeChart')[] | null,
>>>>>>> 32e196e7
		isInexact?: boolean
	): AnyObject[] | null {
		if (!target) return null;

		searchIn = searchIn || [
			"Pokedex",
			"Moves",
			"Abilities",
			"Items",
			"Natures",
		];

		const searchObjects = {
<<<<<<< HEAD
			Pokedex: "species",
			Moves: "moves",
			Abilities: "abilities",
			Items: "items",
			Natures: "natures",
		} as const;
		const searchTypes = {
			Pokedex: "pokemon",
			Moves: "move",
			Abilities: "ability",
			Items: "item",
			Natures: "nature",
=======
			Pokedex: 'species', Moves: 'moves', Abilities: 'abilities', Items: 'items', Natures: 'natures', TypeChart: 'types',
		} as const;
		const searchTypes = {
			Pokedex: 'pokemon', Moves: 'move', Abilities: 'ability', Items: 'item', Natures: 'nature', TypeChart: 'type',
>>>>>>> 32e196e7
		} as const;
		let searchResults: AnyObject[] | null = [];
		for (const table of searchIn) {
			const res = this[searchObjects[table]].get(target);
			if (res.exists && res.gen <= this.gen) {
				searchResults.push({
					isInexact,
					searchType: searchTypes[table],
					name: res.name,
				});
			}
		}
		if (searchResults.length) return searchResults;
		if (isInexact) return null; // prevent infinite loop

		const cmpTarget = toID(target);
		let maxLd = 3;
		if (cmpTarget.length <= 1) {
			return null;
		} else if (cmpTarget.length <= 4) {
			maxLd = 1;
		} else if (cmpTarget.length <= 6) {
			maxLd = 2;
		}
		searchResults = null;
		for (const table of [...searchIn, "Aliases"] as const) {
			const searchObj = this.data[table] as DexTable<any>;
			if (!searchObj) continue;

			for (const j in searchObj) {
				const ld = Utils.levenshtein(cmpTarget, j, maxLd);
				if (ld <= maxLd) {
					const word = searchObj[j].name || j;
					const results = this.dataSearch(word, searchIn, word);
					if (results) {
						searchResults = results;
						maxLd = ld;
					}
				}
			}
		}

		return searchResults;
	}

	loadDataFile(dataType: DataType | "Aliases"): AnyObject {
		try {
			const dataObject = DATA_FILES[dataType];
			if (!dataObject) {
				throw new TypeError(
					`${dataType}, if it exists, must export a non-null object`
				);
			}
			return dataObject;
		} catch (e: any) {
			if (e.code !== "MODULE_NOT_FOUND" && e.code !== "ENOENT") {
				throw e;
			}
		}
		return {};
	}

	loadTextFile(
		name: string,
		exportName: string
	): DexTable<MoveText | ItemText | AbilityText | PokedexText | DefaultText> {
		return TEXT_DATA_FILES[name][exportName];
	}

	includeMods(): this {
		if (!this.isBase) throw new Error(`This must be called on the base Dex`);
		if (this.modsLoaded) return this;

		for (const mod of MOD_NAMES) {
			dexes[mod] = new ModdedDex(mod);
		}
		this.modsLoaded = true;

		return this;
	}

	includeModData(): this {
		for (const mod in this.dexes) {
			dexes[mod].includeData();
		}
		return this;
	}

	includeData(): this {
		this.loadData();
		return this;
	}

	loadTextData(): TextTableData {
		if (dexes["base"].textCache) return dexes["base"].textCache;
		dexes["base"].textCache = {
			Pokedex: PokedexText,
			Moves: MovesText,
			Abilities: AbilitiesText,
			Items: ItemsText,
			Default: DefaultText,
		};
		return dexes["base"].textCache;
	}

	loadData(): DexTableData {
		if (this.dataCache) return this.dataCache;
		dexes["base"].includeMods();
		const dataCache: { [k in keyof DexTableData]?: any } = {};

		const Scripts = MOD_SCRIPTS[this.currentMod];
		this.parentMod = this.isBase ? "" : Scripts.inherit || "base";

		let parentDex;
		if (this.parentMod) {
			parentDex = dexes[this.parentMod];
			if (!parentDex || parentDex === this) {
				throw new Error(
					`Unable to load ${this.currentMod}. 'inherit' in scripts.ts should specify a parent mod from which to inherit data, or must be not specified.`
				);
			}
		}

		if (!parentDex) {
			// Formats are inherited by mods and used by Rulesets
			this.includeFormats();
		}
		for (const dataType of DATA_TYPES.concat("Aliases")) {
			const BattleData = this.loadDataFile(dataType);
			if (BattleData !== dataCache[dataType])
				dataCache[dataType] = Object.assign(
					BattleData,
					dataCache[dataType]
				);
			if (dataType === "Rulesets" && !parentDex) {
				for (const format of this.formats.all()) {
					BattleData[format.id] = { ...format, ruleTable: null };
				}
			}
		}
		if (parentDex) {
			for (const dataType of DATA_TYPES) {
				const parentTypedData: DexTable<any> = parentDex.data[dataType];
				const childTypedData: DexTable<any> =
					dataCache[dataType] || (dataCache[dataType] = {});
				for (const entryId in parentTypedData) {
					if (childTypedData[entryId] === null) {
						// null means don't inherit
						delete childTypedData[entryId];
					} else if (!(entryId in childTypedData)) {
						// If it doesn't exist it's inherited from the parent data
						if (dataType === "Pokedex") {
							// Pokedex entries can be modified too many different ways
							// e.g. inheriting different formats-data/learnsets
							childTypedData[entryId] = this.deepClone(
								parentTypedData[entryId]
							);
						} else {
							childTypedData[entryId] = parentTypedData[entryId];
						}
					} else if (
						childTypedData[entryId] &&
						childTypedData[entryId].inherit
					) {
						// {inherit: true} can be used to modify only parts of the parent data,
						// instead of overwriting entirely
						delete childTypedData[entryId].inherit;

						// Merge parent into children entry, preserving existing childs' properties.
						childTypedData[entryId] = {
							...parentTypedData[entryId],
							...childTypedData[entryId],
						};
					}
				}
			}
			dataCache["Aliases"] = parentDex.data["Aliases"];
		}

		// Flag the generation. Required for team validator.
		this.gen = dataCache.Scripts.gen;
		if (!this.gen)
			throw new Error(
				`Mod ${this.currentMod} needs a generation number in scripts.js`
			);
		this.dataCache = dataCache as DexTableData;

		// Execute initialization script.
		if (Scripts?.init) Scripts.init.call(this);

		return this.dataCache;
	}

	includeFormats(): this {
		this.formats.load();
		return this;
	}
}

dexes["base"] = new ModdedDex();

// "gen9" is an alias for the current base data
dexes[BASE_MOD] = dexes["base"];

export const Dex = dexes["base"];
export namespace Dex {
	export type Species = import("./dex-species").Species;
	export type Item = import("./dex-items").Item;
	export type Move = import("./dex-moves").Move;
	export type Ability = import("./dex-abilities").Ability;

	export type HitEffect = import("./dex-moves").HitEffect;
	export type SecondaryEffect = import("./dex-moves").SecondaryEffect;
	export type RuleTable = import("./dex-formats").RuleTable;
}

export default Dex;<|MERGE_RESOLUTION|>--- conflicted
+++ resolved
@@ -25,7 +25,6 @@
  *
  * @license MIT
  */
-<<<<<<< HEAD
 import * as Data from "./dex-data";
 import { Condition, DexConditions } from "./dex-conditions";
 import { DataMove, DexMoves, MoveData } from "./dex-moves";
@@ -43,7 +42,6 @@
 import { Scripts as Gen1Scripts } from "../data/mods/gen1/scripts";
 import { Scripts as Gen1JpnScripts } from "../data/mods/gen1jpn/scripts";
 import { Scripts as Gen1StadiumScripts } from "../data/mods/gen1stadium/scripts";
-import { Scripts as Gen1RBYCapScripts } from "../data/mods/gen1rbycap/scripts";
 import { Scripts as Gen2Scripts } from "../data/mods/gen2/scripts";
 import { Scripts as Gen2Stadium2Scripts } from "../data/mods/gen2stadium2/scripts";
 import { Scripts as Gen3Scripts } from "../data/mods/gen3/scripts";
@@ -53,7 +51,6 @@
 import { Scripts as Gen5Bw1Scripts } from "../data/mods/gen5bw1/scripts";
 import { Scripts as Gen6Scripts } from "../data/mods/gen6/scripts";
 import { Scripts as Gen6XyScripts } from "../data/mods/gen6xy/scripts";
-import { Scripts as Gen6MegaRevisitedScripts } from "../data/mods/gen6megasrevisited/scripts";
 import { Scripts as Gen7Scripts } from "../data/mods/gen7/scripts";
 import { Scripts as Gen7LetsGoScripts } from "../data/mods/gen7letsgo/scripts";
 import { Scripts as Gen7SmScripts } from "../data/mods/gen7sm/scripts";
@@ -90,26 +87,6 @@
 const BASE_MOD = "gen9" as ID;
 
 const dexes: { [mod: string]: ModdedDex } = Object.create(null);
-=======
-
-import * as fs from 'fs';
-import * as path from 'path';
-
-import * as Data from './dex-data';
-import {Condition, DexConditions} from './dex-conditions';
-import {DataMove, DexMoves} from './dex-moves';
-import {Item, DexItems} from './dex-items';
-import {Ability, DexAbilities} from './dex-abilities';
-import {Species, DexSpecies} from './dex-species';
-import {Format, DexFormats} from './dex-formats';
-import {Utils} from '../lib/utils';
-
-const BASE_MOD = 'gen9' as ID;
-const DATA_DIR = path.resolve(__dirname, '../data');
-const MODS_DIR = path.resolve(DATA_DIR, './mods');
-
-const dexes: {[mod: string]: ModdedDex} = Object.create(null);
->>>>>>> 32e196e7
 
 type DataType =
 	| "Abilities"
@@ -199,7 +176,6 @@
 	"gen1",
 	"gen1jpn",
 	"gen1stadium",
-	"gen1rbycap",
 	"gen2",
 	"gen2stadium2",
 	"gen3",
@@ -209,7 +185,6 @@
 	"gen5bw1",
 	"gen6",
 	"gen6xy",
-	"gen6megasrevisited",
 	"gen7",
 	"gen7letsgo",
 	"gen7sm",
@@ -242,7 +217,6 @@
 	gen1: Gen1Scripts,
 	gen1jpn: Gen1JpnScripts,
 	gen1stadium: Gen1StadiumScripts,
-	gen1rbycap: Gen1RBYCapScripts,
 	gen2: Gen2Scripts,
 	gen2stadium2: Gen2Stadium2Scripts,
 	gen3: Gen3Scripts,
@@ -252,7 +226,6 @@
 	gen5bw1: Gen5Bw1Scripts,
 	gen6: Gen6Scripts,
 	gen6xy: Gen6XyScripts,
-	gen6megasrevisited: Gen6MegaRevisitedScripts,
 	gen7: Gen7Scripts,
 	gen7letsgo: Gen7LetsGoScripts,
 	gen7sm: Gen7SmScripts,
@@ -586,13 +559,7 @@
 
 	dataSearch(
 		target: string,
-<<<<<<< HEAD
-		searchIn?:
-			| ("Pokedex" | "Moves" | "Abilities" | "Items" | "Natures")[]
-			| null,
-=======
 		searchIn?: ('Pokedex' | 'Moves' | 'Abilities' | 'Items' | 'Natures' | 'TypeChart')[] | null,
->>>>>>> 32e196e7
 		isInexact?: boolean
 	): AnyObject[] | null {
 		if (!target) return null;
@@ -606,25 +573,10 @@
 		];
 
 		const searchObjects = {
-<<<<<<< HEAD
-			Pokedex: "species",
-			Moves: "moves",
-			Abilities: "abilities",
-			Items: "items",
-			Natures: "natures",
-		} as const;
-		const searchTypes = {
-			Pokedex: "pokemon",
-			Moves: "move",
-			Abilities: "ability",
-			Items: "item",
-			Natures: "nature",
-=======
 			Pokedex: 'species', Moves: 'moves', Abilities: 'abilities', Items: 'items', Natures: 'natures', TypeChart: 'types',
 		} as const;
 		const searchTypes = {
 			Pokedex: 'pokemon', Moves: 'move', Abilities: 'ability', Items: 'item', Natures: 'nature', TypeChart: 'type',
->>>>>>> 32e196e7
 		} as const;
 		let searchResults: AnyObject[] | null = [];
 		for (const table of searchIn) {
