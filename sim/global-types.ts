--- conflicted
+++ resolved
@@ -697,16 +697,8 @@
 }
 
 interface ModdedBattleQueue extends Partial<BattleQueue> {
-<<<<<<< HEAD
-	resolveAction?: (
-		this: BattleQueue,
-		action: ActionChoice,
-		midTurn?: boolean
-	) => Action[];
-=======
 	inherit?: true;
 	resolveAction?: (this: BattleQueue, action: ActionChoice, midTurn?: boolean) => Action[];
->>>>>>> 32e196e7
 }
 
 interface ModdedField extends Partial<Field> {
@@ -768,16 +760,9 @@
 		defender: Pokemon,
 		announcePads?: boolean
 	) => boolean;
-<<<<<<< HEAD
-	checkWin?: (
-		this: Battle,
-		faintQueue?: Battle["faintQueue"][0]
-	) => true | undefined;
-=======
 	checkWin?: (this: Battle, faintQueue?: Battle['faintQueue'][0]) => true | undefined;
 	fieldEvent?: (this: Battle, eventid: string, targets?: Pokemon[]) => void;
 	getAllActive?: (this: Battle, includeFainted?: boolean, includeCommanding?: boolean) => Pokemon[];
->>>>>>> 32e196e7
 }
 
 type TypeInfo = import("./dex-data").TypeInfo;
