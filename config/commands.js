--- conflicted
+++ resolved
@@ -264,10 +264,7 @@
 		this.sendReply(data);
 	},
 
-<<<<<<< HEAD
-=======
 	ds: 'dexsearch',
->>>>>>> 65029d3e
 	dsearch: 'dexsearch',
 	dexsearch: function (target, room, user) {
 		if (!this.canBroadcast()) return;
@@ -421,18 +418,6 @@
 						for (var i in searches[search]) {
 							var move = Tools.getMove(i);
 							if (!move.exists) return this.sendReplyBox('"' + move + '" is not a known move.');
-<<<<<<< HEAD
-							var canLearn = (template.learnset.sketch && !(move.id in {'chatter':1,'struggle':1,'magikarpsrevenge':1})) || template.learnset[move.id];
-							if ((!canLearn && searches[search][i]) || (searches[search][i] === false && canLearn)) dex[mon] = false;
-						}
-					}
-					for (var mon in dex) {
-						if (dex[mon] && dex[mon].evos.length) {
-							for (var evo in dex[mon].evos) if (dex[dex[mon].evos[evo]] !== false) dex[dex[mon].evos[evo]] = Tools.getTemplate(dex[mon].evos[evo]);
-						}
-						if (!dex[mon]) delete dex[mon];
-					}
-=======
 							var prevoTemp = Tools.getTemplate(template.id);
 							while (prevoTemp.prevo && prevoTemp.learnset && !(prevoTemp.learnset[move.id])) {
 								prevoTemp = Tools.getTemplate(prevoTemp.prevo);
@@ -441,7 +426,6 @@
 							if ((!canLearn && searches[search][i]) || (searches[search][i] === false && canLearn)) delete dex[mon];
 						}
 					}
->>>>>>> 65029d3e
 					break;
 
 				default:
@@ -662,11 +646,7 @@
 	intro: function(target, room, user) {
 		if (!this.canBroadcast()) return;
 		this.sendReplyBox('New to competitive pokemon?<br />' +
-<<<<<<< HEAD
-			'- <a href="http://www.smogon.com/forums/threads/3496279/">Beginner\'s Guide to Pokémon Showdown</a><br />' +
-=======
 			'- <a href="http://www.smogon.com/sim/ps_guide">Beginner\'s Guide to Pokémon Showdown</a><br />' +
->>>>>>> 65029d3e
 			'- <a href="http://www.smogon.com/dp/articles/intro_comp_pokemon">An introduction to competitive Pokémon</a><br />' +
 			'- <a href="http://www.smogon.com/bw/articles/bw_tiers">What do "OU", "UU", etc mean?</a><br />' +
 			'- <a href="http://www.smogon.com/xyhub/tiers">What are the rules for each format? What is "Sleep Clause"?</a>');
@@ -677,11 +657,7 @@
 	smogintro: function(target, room, user) {
 		if (!this.canBroadcast()) return;
 		this.sendReplyBox('Welcome to Smogon\'s Official Pokémon Showdown server! The Mentoring room can be found ' + 
-<<<<<<< HEAD
-			'<a href="http://play.pokemonshowdown.com/mentoring">here</a> or by using /join mentoring.<br /><br />' +
-=======
 			'<a href="http://play.pokemonshowdown.com/communitymentoring">here</a> or by using /join communitymentoring.<br /><br />' +
->>>>>>> 65029d3e
 			'Here are some useful links to Smogon\'s Mentorship Program to help you get integrated into the community:<br />' +
 			'- <a href="http://www.smogon.com/mentorship/primer">Smogon Primer: A brief introduction to Smogon\'s subcommunities</a><br />' +
 			'- <a href="http://www.smogon.com/mentorship/introductions">Introduce yourself to Smogon!</a><br />' +
@@ -775,10 +751,7 @@
 			'- /hourmute OR /hm <em>username</em>: 60 minute mute<br />' +
 			'- /unmute <em>username</em>: unmute<br />' +
 			'- /announce OR /wall <em>message</em>: make an announcement<br />' +
-<<<<<<< HEAD
-=======
 			'- /modlog <em>username</em>: search the moderator log of the room<br />' +
->>>>>>> 65029d3e
 			'<br />' +
 			'Room moderators (@) can also use:<br />' +
 			'- /roomban OR /rb <em>username</em>: bans user from the room<br />' +
@@ -863,11 +836,7 @@
 		}
 		if (target === 'all' || target === 'autoconfirmed' || target === 'ac') {
 			matched = true;
-<<<<<<< HEAD
-			buffer += 'A user is autoconfirmed when they have won at least one rated battle and has been registered for a week or longer.<br />';
-=======
 			buffer += 'A user is autoconfirmed when they have won at least one rated battle and have been registered for a week or longer.<br />';
->>>>>>> 65029d3e
 		}
 		if (!matched) {
 			return this.sendReply('The FAQ entry "'+target+'" was not found. Try /faq for general help.');
@@ -1280,19 +1249,11 @@
 			this.sendReply('/forcerename OR /fr [username], [reason] - Forcibly change a user\'s name and shows them the [reason]. Requires: % @ & ~');
 		}
 		if (target === '@' || target === 'roomban' || target === 'rb') {
-<<<<<<< HEAD
 			matched = true;
 			this.sendReply('/roomban [username] - Bans the user from the room you are in. Requires: @ & ~');
 		}
 		if (target === '@' || target === 'roomunban') {
 			matched = true;
-=======
-			matched = true;
-			this.sendReply('/roomban [username] - Bans the user from the room you are in. Requires: @ & ~');
-		}
-		if (target === '@' || target === 'roomunban') {
-			matched = true;
->>>>>>> 65029d3e
 			this.sendReply('/roomunban [username] - Unbans the user from the room you are in. Requires: @ & ~');
 		}
 		if (target === '@' || target === 'ban' || target === 'b') {
