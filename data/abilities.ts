--- conflicted
+++ resolved
@@ -2018,12 +2018,7 @@
 			if (pokemon.illusion) {
 				this.debug('illusion cleared');
 				pokemon.illusion = null;
-<<<<<<< HEAD
-				const details = pokemon.species.name + ", " + pokemon.uuid + (pokemon.level === 100 ? '' : ', L' + pokemon.level) +
-					(pokemon.gender === '' ? '' : ', ' + pokemon.gender) + (pokemon.pokemonSet.shiny ? ', shiny' : '');
-=======
 				const details = pokemon.getUpdatedDetails();
->>>>>>> 32e196e7
 				this.add('replace', pokemon, details);
 				this.add('-end', pokemon, 'Illusion');
 				if (this.ruleTable.has('illusionlevelmod')) {
