--- conflicted
+++ resolved
@@ -67,12 +67,7 @@
 				const species = pokemon.setSpecies(rawSpecies);
 				if (!species) continue;
 				pokemon.baseSpecies = rawSpecies;
-<<<<<<< HEAD
-				pokemon.details = species.name + ", " + pokemon.uuid + (pokemon.level === 100 ? '' : ', L' + pokemon.level) +
-					(pokemon.gender === '' ? '' : ', ' + pokemon.gender) + (pokemon.pokemonSet.shiny ? ', shiny' : '');
-=======
 				pokemon.details = pokemon.getUpdatedDetails();
->>>>>>> 32e196e7
 				pokemon.ability = this.toID(species.abilities['0']);
 				pokemon.baseAbility = pokemon.ability;
 			}
@@ -122,12 +117,7 @@
 				const species = pokemon.setSpecies(rawSpecies);
 				if (!species) continue;
 				pokemon.baseSpecies = rawSpecies;
-<<<<<<< HEAD
-				pokemon.details = species.name + ", " + pokemon.uuid + (pokemon.level === 100 ? '' : ', L' + pokemon.level) +
-					(pokemon.gender === '' ? '' : ', ' + pokemon.gender) + (pokemon.pokemonSet.shiny ? ', shiny' : '');
-=======
 				pokemon.details = pokemon.getUpdatedDetails();
->>>>>>> 32e196e7
 				pokemon.ability = this.toID(species.abilities['0']);
 				pokemon.baseAbility = pokemon.ability;
 
