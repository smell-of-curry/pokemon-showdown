import {SSBSet} from "./random-teams";
import {ChosenAction} from '../../../sim/side';
import {toID} from '../../../sim/dex-data';

export function enemyStaff(pokemon: Pokemon): string {
	const foePokemon = pokemon.side.foe.active[0];
	if (foePokemon.illusion) return foePokemon.illusion.name;
	return foePokemon.name;
}


/** TODO: What happened to make this work weird?
 * Assigns a new set to a Pokémon
 * @param pokemon the Pokemon to assign the set to
 * @param newSet the SSBSet to assign
 */
export function changeSet(context: Battle, pokemon: Pokemon, newSet: SSBSet, changeAbility = false) {
	if (pokemon.transformed) return;
	const evs: StatsTable = {
		hp: newSet.evs?.hp || 0,
		atk: newSet.evs?.atk || 0,
		def: newSet.evs?.def || 0,
		spa: newSet.evs?.spa || 0,
		spd: newSet.evs?.spd || 0,
		spe: newSet.evs?.spe || 0,
	};
	const ivs: StatsTable = {
		hp: newSet.ivs?.hp || 31,
		atk: newSet.ivs?.atk || 31,
		def: newSet.ivs?.def || 31,
		spa: newSet.ivs?.spa || 31,
		spd: newSet.ivs?.spd || 31,
		spe: newSet.ivs?.spe || 31,
	};
	pokemon.pokemonSet.evs = evs;
	pokemon.pokemonSet.ivs = ivs;
	if (newSet.nature) pokemon.pokemonSet.nature = Array.isArray(newSet.nature) ? context.sample(newSet.nature) : newSet.nature;
	const oldGender = pokemon.pokemonSet.gender;
	if ((pokemon.pokemonSet.gender !== newSet.gender) && !Array.isArray(newSet.gender)) {
		pokemon.pokemonSet.gender = newSet.gender;
		// @ts-ignore Shut up sharp_claw wanted this
		pokemon.gender = newSet.gender;
	}
	const oldShiny = pokemon.pokemonSet.shiny;
	pokemon.pokemonSet.shiny = (typeof newSet.shiny === 'number') ? context.randomChance(1, newSet.shiny) : !!newSet.shiny;
	let percent = (pokemon.hp / pokemon.baseMaxhp);
	if (newSet.species === 'Shedinja') percent = 1;
	pokemon.formeChange(newSet.species, context.effect, true);
	if (!pokemon.terastallized && newSet.teraType) {
		const allTypes = context.dex.types.names();
		pokemon.teraType = newSet.teraType === 'Any' ? context.sample(allTypes) :
			Array.isArray(newSet.teraType) ? context.sample(newSet.teraType) : newSet.teraType;
	}
<<<<<<< HEAD
	const details = pokemon.species.name + (pokemon.level === 100 ? '' : ', L' + pokemon.level) +
		(pokemon.gender === '' ? '' : ', ' + pokemon.gender) + (pokemon.pokemonSet.shiny ? ', shiny' : '');
	if (oldShiny !== pokemon.pokemonSet.shiny || oldGender !== pokemon.gender) context.add('replace', pokemon, details);
=======
	const details = pokemon.getUpdatedDetails();
	if (oldShiny !== pokemon.set.shiny || oldGender !== pokemon.gender) context.add('replace', pokemon, details);
>>>>>>> 32e196e7
	if (changeAbility) pokemon.setAbility(newSet.ability as string, undefined, true);

	pokemon.baseMaxhp = pokemon.species.name === 'Shedinja' ? 1 : Math.floor(Math.floor(
		2 * pokemon.species.baseStats.hp + pokemon.pokemonSet.ivs.hp + Math.floor(pokemon.pokemonSet.evs.hp / 4) + 100
	) * pokemon.level / 100 + 10);
	const newMaxHP = pokemon.baseMaxhp;
	pokemon.hp = Math.round(newMaxHP * percent);
	pokemon.maxhp = newMaxHP;
	context.add('-heal', pokemon, pokemon.getHealth, '[silent]');
	if (pokemon.item) {
		let item = newSet.item;
		if (typeof item !== 'string') item = item[context.random(item.length)];
		if (context.toID(item) !== (pokemon.item || pokemon.lastItem)) pokemon.setItem(item);
	}
	if (!pokemon.m.datacorrupt) {
		const newMoves = changeMoves(context, pokemon, newSet.moves.concat(newSet.signatureMove));
		pokemon.moveSlots = newMoves;
		// Necessary so pokemon doesn't get 8 moves
		(pokemon as any).baseMoveSlots = newMoves;
	}
	pokemon.canMegaEvo = context.actions.canMegaEvo(pokemon);
	pokemon.canUltraBurst = context.actions.canUltraBurst(pokemon);
	pokemon.canTerastallize = (pokemon.canTerastallize === null) ? null : context.actions.canTerastallize(pokemon);
	context.add('message', `${pokemon.name} changed form!`);
}

export const PSEUDO_WEATHERS = [
	// Normal pseudo weathers
	'fairylock', 'gravity', 'iondeluge', 'magicroom', 'mudsport', 'trickroom', 'watersport', 'wonderroom',
	// SSB pseudo weathers
	'anfieldatmosphere',
];

/**
 * Assigns new moves to a Pokemon
 * @param pokemon The Pokemon whose moveset is to be modified
 * @param newSet The set whose moves should be assigned
 */
export function changeMoves(context: Battle, pokemon: Pokemon, newMoves: (string | string[])[]) {
	const carryOver = pokemon.moveSlots.slice().map(m => m.pp / m.maxpp);
	// In case there are ever less than 4 moves
	while (carryOver.length < 4) {
		carryOver.push(1);
	}
	const result = [];
	let slot = 0;
	for (const newMove of newMoves) {
		const moveName = Array.isArray(newMove) ? newMove[context.random(newMove.length)] : newMove;
		const move = context.dex.moves.get(context.toID(moveName));
		if (!move.id) continue;
		const moveSlot = {
			move: move.name,
			id: move.id,
			// eslint-disable-next-line max-len
			pp: ((move.noPPBoosts || move.isZ) ? Math.floor(move.pp * carryOver[slot]) : Math.floor((move.pp * (8 / 5)) * carryOver[slot])),
			maxpp: ((move.noPPBoosts || move.isZ) ? move.pp : move.pp * 8 / 5),
			target: move.target,
			disabled: false,
			disabledSource: '',
			used: false,
		};
		result.push(moveSlot);
		slot++;
	}
	return result;
}

export const Scripts: ModdedBattleScriptsData = {
	gen: 9,
	inherit: 'gen9',
	boost(boost, target, source, effect, isSecondary, isSelf) {
		if (this.event) {
			if (!target) target = this.event.target;
			if (!source) source = this.event.source;
			if (!effect) effect = this.effect;
		}
		if (!target?.hp) return 0;
		if (!target.isActive) return false;
		if (this.gen > 5 && !target.side.foePokemonLeft()) return false;
		boost = this.runEvent('ChangeBoost', target, source, effect, {...boost});
		boost = target.getCappedBoost(boost);
		boost = this.runEvent('TryBoost', target, source, effect, {...boost});
		let success = null;
		let boosted = isSecondary;
		let boostName: BoostID;
		if (target.pokemonSet.name === 'phoopes') {
			if (boost.spa) {
				boost.spd = boost.spa;
			}
			if (boost.spd) {
				boost.spa = boost.spd;
			}
		}
		for (boostName in boost) {
			const currentBoost: SparseBoostsTable = {
				[boostName]: boost[boostName],
			};
			let boostBy = target.boostBy(currentBoost);
			let msg = '-boost';
			if (boost[boostName]! < 0 || target.boosts[boostName] === -6) {
				msg = '-unboost';
				boostBy = -boostBy;
			}
			if (boostBy) {
				success = true;
				switch (effect?.id) {
				case 'bellydrum': case 'angerpoint':
					this.add('-setboost', target, 'atk', target.boosts['atk'], '[from] ' + effect.fullname);
					break;
				case 'bellydrum2':
					this.add(msg, target, boostName, boostBy, '[silent]');
					this.hint("In Gen 2, Belly Drum boosts by 2 when it fails.");
					break;
				case 'zpower':
					this.add(msg, target, boostName, boostBy, '[zeffect]');
					break;
				default:
					if (!effect) break;
					if (effect.effectType === 'Move') {
						this.add(msg, target, boostName, boostBy);
					} else if (effect.effectType === 'Item') {
						this.add(msg, target, boostName, boostBy, '[from] item: ' + effect.name);
					} else {
						if (effect.effectType === 'Ability' && !boosted) {
							this.add('-ability', target, effect.name, 'boost');
							boosted = true;
						}
						this.add(msg, target, boostName, boostBy);
					}
					break;
				}
				this.runEvent('AfterEachBoost', target, source, effect, currentBoost);
			} else if (effect?.effectType === 'Ability') {
				if (isSecondary || isSelf) this.add(msg, target, boostName, boostBy);
			} else if (!isSecondary && !isSelf) {
				this.add(msg, target, boostName, boostBy);
			}
		}
		this.runEvent('AfterBoost', target, source, effect, boost);
		if (success) {
			if (Object.values(boost).some(x => x > 0)) target.statsRaisedThisTurn = true;
			if (Object.values(boost).some(x => x < 0)) target.statsLoweredThisTurn = true;
		}
		return success;
	},
	getActionSpeed(action) {
		if (action.choice === 'move') {
			let move = action.move;
			if (action.zmove) {
				const zMoveName = this.actions.getZMove(action.move, action.pokemon, true);
				if (zMoveName) {
					const zMove = this.dex.getActiveMove(zMoveName);
					if (zMove.exists && zMove.isZ) {
						move = zMove;
					}
				}
			}
			if (action.maxMove) {
				const maxMoveName = this.actions.getMaxMove(action.maxMove, action.pokemon);
				if (maxMoveName) {
					const maxMove = this.actions.getActiveMaxMove(action.move, action.pokemon);
					if (maxMove.exists && maxMove.isMax) {
						move = maxMove;
					}
				}
			}
			// WHY DOES onModifyPriority TAKE A TARGET ARG WHEN IT IS ALWAYS NULL?????
			const target = this.getTarget(action.pokemon, action.move, action.targetLoc);
			// take priority from the base move, so abilities like Prankster only apply once
			// (instead of compounding every time `getActionSpeed` is called)
			let priority = this.dex.moves.get(move.id).priority;
			// Grassy Glide priority
			priority = this.singleEvent('ModifyPriority', move, null, action.pokemon, target, null, priority);
			priority = this.runEvent('ModifyPriority', action.pokemon, target, move, priority);
			action.priority = priority + action.fractionalPriority;
			// In Gen 6, Quick Guard blocks moves with artificially enhanced priority.
			if (this.gen > 5) action.move.priority = priority;
		}

		if (!action.pokemon) {
			action.speed = 1;
		} else {
			action.speed = action.pokemon.getActionSpeed();
		}
	},
	// For some god forsaken reason removing the boolean declarations causes the "battles dont end automatically" bug
	// I don't know why but in any case please don't touch this unless you know how to fix this
	faintMessages(lastFirst = false, forceCheck = false, checkWin = true) {
		if (this.ended) return;
		const length = this.faintQueue.length;
		if (!length) {
			if (forceCheck && this.checkWin()) return true;
			return false;
		}
		if (lastFirst) {
			this.faintQueue.unshift(this.faintQueue[this.faintQueue.length - 1]);
			this.faintQueue.pop();
		}
		let faintQueueLeft, faintData;
		while (this.faintQueue.length) {
			faintQueueLeft = this.faintQueue.length;
			faintData = this.faintQueue.shift()!;
			const pokemon: Pokemon = faintData.target;
			if (!pokemon.fainted &&
					this.runEvent('BeforeFaint', pokemon, faintData.source, faintData.effect)) {
				if (!pokemon.isActive) {
					this.add('message', `${pokemon.name} was killed by ${pokemon.side.name}!`);
					// TODO: Custom Protocol needed for teambar update
				} else {
					this.add('faint', pokemon);
				}
				if (pokemon.side.pokemonLeft) pokemon.side.pokemonLeft--;
				if (pokemon.side.totalFainted < 100) pokemon.side.totalFainted++;
				this.runEvent('Faint', pokemon, faintData.source, faintData.effect);
				this.singleEvent('End', pokemon.getAbility(), pokemon.abilityState, pokemon);
				pokemon.clearVolatile(false);
				pokemon.fainted = true;
				pokemon.illusion = null;
				pokemon.isActive = false;
				pokemon.isStarted = false;
				delete pokemon.terastallized;
				pokemon.side.faintedThisTurn = pokemon;
				if (this.faintQueue.length >= faintQueueLeft) checkWin = true;
			}
		}

		if (this.gen <= 1) {
			// in gen 1, fainting skips the rest of the turn
			// residuals don't exist in gen 1
			this.queue.clear();
			// Fainting clears accumulated Bide damage
			for (const pokemon of this.getAllActive()) {
				if (pokemon.volatiles['bide'] && pokemon.volatiles['bide'].damage) {
					pokemon.volatiles['bide'].damage = 0;
					this.hint("Desync Clause Mod activated!");
					this.hint("In Gen 1, Bide's accumulated damage is reset to 0 when a Pokemon faints.");
				}
			}
		} else if (this.gen <= 3 && this.gameType === 'singles') {
			// in gen 3 or earlier, fainting in singles skips to residuals
			for (const pokemon of this.getAllActive()) {
				if (this.gen <= 2) {
					// in gen 2, fainting skips moves only
					this.queue.cancelMove(pokemon);
				} else {
					// in gen 3, fainting skips all moves and switches
					this.queue.cancelAction(pokemon);
				}
			}
		}

		if (checkWin && this.checkWin(faintData)) return true;

		if (faintData && length) {
			this.runEvent('AfterFaint', faintData.target, faintData.source, faintData.effect, length);
		}
		return false;
	},
	checkMoveMakesContact(move, attacker, defender, announcePads) {
		if (move.flags['contact'] && attacker.hasItem('protectivepads')) {
			if (announcePads) {
				this.add('-activate', defender, this.effect.fullname);
				this.add('-activate', attacker, 'item: Protective Pads');
			}
			return false;
		}
		if (move.id === 'wonderwing') return false;
		return !!move.flags['contact'];
	},
	// Fake switch needed for HiZo's Scapegoat
	runAction(action) {
		const pokemonOriginalHP = action.pokemon?.hp;
		let residualPokemon: (readonly [Pokemon, number])[] = [];
		// returns whether or not we ended in a callback
		switch (action.choice) {
		case 'start': {
			for (const side of this.sides) {
				if (side.pokemonLeft) side.pokemonLeft = side.pokemon.length;
			}

			this.add('start');

			// Change Zacian/Zamazenta into their Crowned formes
			for (const pokemon of this.getAllPokemon()) {
				let rawSpecies: Species | null = null;
				if (pokemon.species.id === 'zacian' && pokemon.item === 'rustedsword') {
					rawSpecies = this.dex.species.get('Zacian-Crowned');
				} else if (pokemon.species.id === 'zamazenta' && pokemon.item === 'rustedshield') {
					rawSpecies = this.dex.species.get('Zamazenta-Crowned');
				}
				if (!rawSpecies) continue;
				const species = pokemon.setSpecies(rawSpecies);
				if (!species) continue;
				pokemon.baseSpecies = rawSpecies;
<<<<<<< HEAD
				pokemon.details = species.name + ", " + pokemon.uuid + (pokemon.level === 100 ? '' : ', L' + pokemon.level) +
					(pokemon.gender === '' ? '' : ', ' + pokemon.gender) + (pokemon.pokemonSet.shiny ? ', shiny' : '');
=======
				pokemon.details = pokemon.getUpdatedDetails();
>>>>>>> 32e196e7
				// pokemon.setAbility(species.abilities['0'], null, true);
				// pokemon.baseAbility = pokemon.ability;

				const behemothMove: {[k: string]: string} = {
					'Zacian-Crowned': 'behemothblade', 'Zamazenta-Crowned': 'behemothbash',
				};
				const ironHead = pokemon.baseMoves.indexOf('ironhead');
				if (ironHead >= 0) {
					const move = this.dex.moves.get(behemothMove[rawSpecies.name]);
					pokemon.baseMoveSlots[ironHead] = {
						move: move.name,
						id: move.id,
						pp: (move.noPPBoosts || move.isZ) ? move.pp : move.pp * 8 / 5,
						maxpp: (move.noPPBoosts || move.isZ) ? move.pp : move.pp * 8 / 5,
						target: move.target,
						disabled: false,
						disabledSource: '',
						used: false,
					};
					pokemon.moveSlots = pokemon.baseMoveSlots.slice();
				}
			}

			if (this.format.onBattleStart) this.format.onBattleStart.call(this);
			for (const rule of this.ruleTable.keys()) {
				if ('+*-!'.includes(rule.charAt(0))) continue;
				const subFormat = this.dex.formats.get(rule);
				if (subFormat.onBattleStart) subFormat.onBattleStart.call(this);
			}

			for (const side of this.sides) {
				for (let i = 0; i < side.active.length; i++) {
					if (!side.pokemonLeft) {
						// forfeited before starting
						side.active[i] = side.pokemon[i];
						side.active[i].fainted = true;
						side.active[i].hp = 0;
					} else {
						this.actions.switchIn(side.pokemon[i], i);
					}
				}
			}
			for (const pokemon of this.getAllPokemon()) {
				this.singleEvent('Start', this.dex.conditions.getByID(pokemon.species.id), pokemon.speciesState, pokemon);
			}
			this.midTurn = true;
			break;
		}

		case 'move':
			if (!action.pokemon.isActive) return false;
			if (action.pokemon.fainted) return false;
			this.actions.runMove(action.move, action.pokemon, action.targetLoc, {
				sourceEffect: action.sourceEffect, zMove: action.zmove,
				maxMove: action.maxMove, originalTarget: action.originalTarget,
			});
			break;
		case 'megaEvo':
			this.actions.runMegaEvo(action.pokemon);
			break;
		case 'runDynamax':
			action.pokemon.addVolatile('dynamax');
			action.pokemon.side.dynamaxUsed = true;
			if (action.pokemon.side.allySide) action.pokemon.side.allySide.dynamaxUsed = true;
			break;
		case 'terastallize':
			this.actions.terastallize(action.pokemon);
			break;
		case 'beforeTurnMove':
			if (!action.pokemon.isActive) return false;
			if (action.pokemon.fainted) return false;
			this.debug('before turn callback: ' + action.move.id);
			const target = this.getTarget(action.pokemon, action.move, action.targetLoc);
			if (!target) return false;
			if (!action.move.beforeTurnCallback) throw new Error(`beforeTurnMove has no beforeTurnCallback`);
			action.move.beforeTurnCallback.call(this, action.pokemon, target);
			break;
		case 'priorityChargeMove':
			if (!action.pokemon.isActive) return false;
			if (action.pokemon.fainted) return false;
			this.debug('priority charge callback: ' + action.move.id);
			if (!action.move.priorityChargeCallback) throw new Error(`priorityChargeMove has no priorityChargeCallback`);
			action.move.priorityChargeCallback.call(this, action.pokemon);
			break;

		case 'event':
			this.runEvent(action.event!, action.pokemon);
			break;
		case 'team':
			if (action.index === 0) {
				action.pokemon.side.pokemon = [];
			}
			action.pokemon.side.pokemon.push(action.pokemon);
			action.pokemon.position = action.index;
			// we return here because the update event would crash since there are no active pokemon yet
			return;

		case 'pass':
			return;
		case 'instaswitch':
		case 'switch':
			if (action.choice === 'switch' && action.pokemon.status) {
				this.singleEvent('CheckShow', this.dex.abilities.getByID('naturalcure' as ID), null, action.pokemon);
			}
			if (this.actions.switchIn(action.target, action.pokemon.position, action.sourceEffect) === 'pursuitfaint') {
				// a pokemon fainted from Pursuit before it could switch
				if (this.gen <= 4) {
					// in gen 2-4, the switch still happens
					this.hint("Previously chosen switches continue in Gen 2-4 after a Pursuit target faints.");
					action.priority = -101;
					this.queue.unshift(action);
					break;
				} else {
					// in gen 5+, the switch is cancelled
					this.hint("A Pokemon can't switch between when it runs out of HP and when it faints");
					break;
				}
			}
			break;
		case 'revivalblessing':
			action.pokemon.side.pokemonLeft++;
			if (action.target.position < action.pokemon.side.active.length) {
				this.queue.addChoice({
					choice: 'instaswitch',
					pokemon: action.target,
					target: action.target,
				});
			}
			action.target.fainted = false;
			action.target.faintQueued = false;
			action.target.subFainted = false;
			action.target.status = '';
			action.target.hp = 1; // Needed so hp functions works
			action.target.sethp(action.target.maxhp / 2);
			this.add('-heal', action.target, action.target.details, action.target.getHealth, '[from] move: Revival Blessing');
			action.pokemon.side.removeSlotCondition(action.pokemon, 'revivalblessing');
			break;
		// @ts-ignore I'm sorry but it takes a lot
		case 'scapegoat':
			// @ts-ignore
			const percent = (action.target.hp / action.target.baseMaxhp) * 100;
			// @ts-ignore TODO: Client support for custom faint
			action.target.faint();
			if (percent > 66) {
				this.add('message', `Your courage will be greatly rewarded.`);
				// @ts-ignore
				this.boost({atk: 3, spa: 3, spe: 3}, action.pokemon, action.pokemon, this.dex.moves.get('scapegoat'));
			} else if (percent > 33) {
				this.add('message', `Your offering was accepted.`);
				// @ts-ignore
				this.boost({atk: 2, spa: 2, spe: 2}, action.pokemon, action.pokemon, this.dex.moves.get('scapegoat'));
			} else {
				this.add('message', `Coward.`);
				// @ts-ignore
				this.boost({atk: 1, spa: 1, spe: 1}, action.pokemon, action.pokemon, this.dex.moves.get('scapegoat'));
			}
			// @ts-ignore
			this.add(`c:|${getName((action.pokemon.illusion || action.pokemon).name)}|Don't worry, if this plan fails we can just blame ${action.target.name}`);
			// @ts-ignore
			action.pokemon.side.removeSlotCondition(action.pokemon, 'scapegoat');
			break;
		case 'runSwitch':
			this.actions.runSwitch(action.pokemon);
			break;
		case 'shift':
			if (!action.pokemon.isActive) return false;
			if (action.pokemon.fainted) return false;
			this.swapPosition(action.pokemon, 1);
			break;

		case 'beforeTurn':
			this.eachEvent('BeforeTurn');
			break;
		case 'residual':
			this.add('');
			this.clearActiveMove(true);
			this.updateSpeed();
			residualPokemon = this.getAllActive().map(pokemon => [pokemon, pokemon.getUndynamaxedHP()] as const);
			this.fieldEvent('Residual');
			this.add('upkeep');
			break;
		}

		// phazing (Roar, etc)
		for (const side of this.sides) {
			for (const pokemon of side.active) {
				if (pokemon.forceSwitchFlag) {
					if (pokemon.hp) this.actions.dragIn(pokemon.side, pokemon.position);
					pokemon.forceSwitchFlag = false;
				}
			}
		}

		this.clearActiveMove();

		// fainting

		this.faintMessages();
		if (this.ended) return true;

		// switching (fainted pokemon, U-turn, Baton Pass, etc)

		if (!this.queue.peek() || (this.gen <= 3 && ['move', 'residual'].includes(this.queue.peek()!.choice))) {
			// in gen 3 or earlier, switching in fainted pokemon is done after
			// every move, rather than only at the end of the turn.
			this.checkFainted();
		} else if (action.choice === 'megaEvo' && this.gen === 7) {
			this.eachEvent('Update');
			// In Gen 7, the action order is recalculated for a Pokémon that mega evolves.
			for (const [i, queuedAction] of this.queue.list.entries()) {
				if (queuedAction.pokemon === action.pokemon && queuedAction.choice === 'move') {
					this.queue.list.splice(i, 1);
					queuedAction.mega = 'done';
					this.queue.insertChoice(queuedAction, true);
					break;
				}
			}
			return false;
		} else if (this.queue.peek()?.choice === 'instaswitch') {
			return false;
		}

		if (this.gen >= 5 && action.choice !== 'start') {
			this.eachEvent('Update');
			for (const [pokemon, originalHP] of residualPokemon) {
				const maxhp = pokemon.getUndynamaxedHP(pokemon.maxhp);
				if (pokemon.hp && pokemon.getUndynamaxedHP() <= maxhp / 2 && originalHP > maxhp / 2) {
					this.runEvent('EmergencyExit', pokemon);
				}
			}
		}

		if (action.choice === 'runSwitch') {
			const pokemon = action.pokemon;
			if (pokemon.hp && pokemon.hp <= pokemon.maxhp / 2 && pokemonOriginalHP! > pokemon.maxhp / 2) {
				this.runEvent('EmergencyExit', pokemon);
			}
		}

		const switches = this.sides.map(
			side => side.active.some(pokemon => pokemon && !!pokemon.switchFlag)
		);

		for (let i = 0; i < this.sides.length; i++) {
			let reviveSwitch = false; // Used to ignore the fake switch for Revival Blessing
			if (switches[i] && !this.canSwitch(this.sides[i])) {
				for (const pokemon of this.sides[i].active) {
					if (this.sides[i].slotConditions[pokemon.position]['revivalblessing'] ||
							this.sides[i].slotConditions[pokemon.position]['scapegoat']) {
						reviveSwitch = true;
						continue;
					}
					pokemon.switchFlag = false;
				}
				if (!reviveSwitch) switches[i] = false;
			} else if (switches[i]) {
				for (const pokemon of this.sides[i].active) {
					if (pokemon.hp && pokemon.switchFlag && pokemon.switchFlag !== 'revivalblessing' &&
						pokemon.switchFlag !== 'scapegoat' && !pokemon.skipBeforeSwitchOutEventFlag) {
						this.runEvent('BeforeSwitchOut', pokemon);
						pokemon.skipBeforeSwitchOutEventFlag = true;
						this.faintMessages(); // Pokemon may have fainted in BeforeSwitchOut
						if (this.ended) return true;
						if (pokemon.fainted) {
							switches[i] = this.sides[i].active.some(sidePokemon => sidePokemon && !!sidePokemon.switchFlag);
						}
					}
				}
			}
		}

		for (const playerSwitch of switches) {
			if (playerSwitch) {
				this.makeRequest('switch');
				return true;
			}
		}

		if (this.gen < 5) this.eachEvent('Update');

		if (this.gen >= 8 && (this.queue.peek()?.choice === 'move' || this.queue.peek()?.choice === 'runDynamax')) {
			// In gen 8, speed is updated dynamically so update the queue's speed properties and sort it.
			this.updateSpeed();
			for (const queueAction of this.queue.list) {
				if (queueAction.pokemon) this.getActionSpeed(queueAction);
			}
			this.queue.sort();
		}

		return false;
	},
	actions: {
		terastallize(pokemon) {
			if (pokemon.illusion && ['Ogerpon', 'Terapagos'].includes(pokemon.illusion.species.baseSpecies)) {
				this.battle.singleEvent('End', this.dex.abilities.get('Illusion'), pokemon.abilityState, pokemon);
			}

			const type = pokemon.teraType;
			this.battle.add('-terastallize', pokemon, type);
			pokemon.terastallized = type;
			for (const ally of pokemon.side.pokemon) {
				ally.canTerastallize = null;
			}
			pokemon.addedType = '';
			pokemon.knownType = true;
			pokemon.apparentType = type;
			if (pokemon.species.baseSpecies === 'Ogerpon') {
				const tera = pokemon.species.id === 'ogerpon' ? 'tealtera' : 'tera';
				pokemon.formeChange(pokemon.species.id + tera, null, true);
			}
			if (pokemon.species.name === 'Terapagos-Terastal' && type === 'Stellar') {
				pokemon.formeChange('Terapagos-Stellar', null, true);
				pokemon.baseMaxhp = Math.floor(Math.floor(
					2 * pokemon.species.baseStats['hp'] + pokemon.pokemonSet.ivs['hp'] + Math.floor(pokemon.pokemonSet.evs['hp'] / 4) + 100
				) * pokemon.level / 100 + 10);
				const newMaxHP = pokemon.baseMaxhp;
				pokemon.hp = newMaxHP - (pokemon.maxhp - pokemon.hp);
				pokemon.maxhp = newMaxHP;
				this.battle.add('-heal', pokemon, pokemon.details, pokemon.getHealth, '[silent]');
			}
			if (!pokemon.illusion && pokemon.name === 'Neko') {
				this.battle.add(`c:|Neko|Possible thermal failure if operation continues (Meow on fire ?)`);
			}
			this.battle.runEvent('AfterTerastallization', pokemon);
		},
		modifyDamage(baseDamage, pokemon, target, move, suppressMessages) {
			const tr = this.battle.trunc;
			if (!move.type) move.type = '???';
			const type = move.type;

			baseDamage += 2;

			if (move.spreadHit) {
				// multi-target modifier (doubles only)
				const spreadModifier = move.spreadModifier || (this.battle.gameType === 'freeforall' ? 0.5 : 0.75);
				this.battle.debug('Spread modifier: ' + spreadModifier);
				baseDamage = this.battle.modify(baseDamage, spreadModifier);
			} else if (move.multihitType === 'parentalbond' && move.hit > 1) {
				// Parental Bond modifier
				const bondModifier = this.battle.gen > 6 && !pokemon.hasAbility('Almost Frosty') ? 0.25 : 0.5;
				this.battle.debug(`Parental Bond modifier: ${bondModifier}`);
				baseDamage = this.battle.modify(baseDamage, bondModifier);
			}

			// weather modifier
			baseDamage = this.battle.runEvent('WeatherModifyDamage', pokemon, target, move, baseDamage);

			// crit - not a modifier
			const isCrit = target.getMoveHitData(move).crit;
			if (isCrit) {
				baseDamage = tr(baseDamage * (move.critModifier || (this.battle.gen >= 6 ? 1.5 : 2)));
			} else {
				if (move.id === 'megidolaon') delete move.volatileStatus;
			}

			// random factor - also not a modifier
			baseDamage = this.battle.randomizer(baseDamage);

			// STAB
			// The "???" type never gets STAB
			// Not even if you Roost in Gen 4 and somehow manage to use
			// Struggle in the same turn.
			// (On second thought, it might be easier to get a MissingNo.)
			if (type !== '???') {
				let stab: number | [number, number] = 1;

				const isSTAB = move.forceSTAB || pokemon.hasType(type) || pokemon.getTypes(false, true).includes(type);
				if (isSTAB) {
					stab = 1.5;
				}

				// The Stellar tera type makes this incredibly confusing
				// If the move's type does not match one of the user's base types,
				// the Stellar tera type applies a one-time 1.2x damage boost for that type.
				//
				// If the move's type does match one of the user's base types,
				// then the Stellar tera type applies a one-time 2x STAB boost for that type,
				// and then goes back to using the regular 1.5x STAB boost for those types.
				if (pokemon.terastallized === 'Stellar') {
					if (!pokemon.stellarBoostedTypes.includes(type)) {
						stab = isSTAB ? 2 : [4915, 4096];
						if (!(pokemon.species.name === 'Terapagos-Stellar' || pokemon.species.baseSpecies === 'Meloetta')) {
							pokemon.stellarBoostedTypes.push(type);
						}
					}
				} else {
					if (pokemon.terastallized === type && pokemon.getTypes(false, true).includes(type)) {
						stab = 2;
					}
					stab = this.battle.runEvent('ModifySTAB', pokemon, target, move, stab);
				}

				baseDamage = this.battle.modify(baseDamage, stab);
			}

			// types
			let typeMod = target.runEffectiveness(move);
			typeMod = this.battle.clampIntRange(typeMod, -6, 6);
			target.getMoveHitData(move).typeMod = typeMod;
			if (typeMod > 0) {
				if (!suppressMessages) this.battle.add('-supereffective', target);

				for (let i = 0; i < typeMod; i++) {
					baseDamage *= 2;
				}
			}
			if (typeMod < 0) {
				if (!suppressMessages) this.battle.add('-resisted', target);

				for (let i = 0; i > typeMod; i--) {
					baseDamage = tr(baseDamage / 2);
				}
			}

			if (isCrit && !suppressMessages) this.battle.add('-crit', target);

			if (pokemon.status === 'brn' && move.category === 'Physical' &&
				!pokemon.hasAbility(['guts', 'fortifiedmetal'])) {
				if (this.battle.gen < 6 || move.id !== 'facade') {
					baseDamage = this.battle.modify(baseDamage, 0.5);
				}
			}

			// Generation 5, but nothing later, sets damage to 1 before the final damage modifiers
			if (this.battle.gen === 5 && !baseDamage) baseDamage = 1;

			// Final modifier. Modifiers that modify damage after min damage check, such as Life Orb.
			baseDamage = this.battle.runEvent('ModifyDamage', pokemon, target, move, baseDamage);

			if (move.isZOrMaxPowered && target.getMoveHitData(move).zBrokeProtect) {
				baseDamage = this.battle.modify(baseDamage, 0.25);
				this.battle.add('-zbroken', target);
			}

			// Generation 6-7 moves the check for minimum 1 damage after the final modifier...
			if (this.battle.gen !== 5 && !baseDamage) return 1;

			// ...but 16-bit truncation happens even later, and can truncate to 0
			return tr(baseDamage, 16);
		},
		switchIn(pokemon, pos, sourceEffect, isDrag) {
			if (!pokemon || pokemon.isActive) {
				this.battle.hint("A switch failed because the Pokémon trying to switch in is already in.");
				return false;
			}

			const side = pokemon.side;
			if (pos >= side.active.length) {
				throw new Error(`Invalid switch position ${pos} / ${side.active.length}`);
			}
			const oldActive = side.active[pos];
			const unfaintedActive = oldActive?.hp ? oldActive : null;
			if (unfaintedActive) {
				oldActive.beingCalledBack = true;
				let switchCopyFlag: 'copyvolatile' | 'shedtail' | boolean = false;
				if (sourceEffect && typeof (sourceEffect as Move).selfSwitch === 'string') {
					switchCopyFlag = (sourceEffect as Move).selfSwitch!;
				}
				if (!oldActive.skipBeforeSwitchOutEventFlag && !isDrag) {
					this.battle.runEvent('BeforeSwitchOut', oldActive);
					if (this.battle.gen >= 5) {
						this.battle.eachEvent('Update');
					}
				}
				oldActive.skipBeforeSwitchOutEventFlag = false;
				if (!this.battle.runEvent('SwitchOut', oldActive)) {
					// Warning: DO NOT interrupt a switch-out if you just want to trap a pokemon.
					// To trap a pokemon and prevent it from switching out, (e.g. Mean Look, Magnet Pull)
					// use the 'trapped' flag instead.

					// Note: Nothing in the real games can interrupt a switch-out (except Pursuit KOing,
					// which is handled elsewhere); this is just for custom formats.
					return false;
				}
				if (!oldActive.hp) {
					// a pokemon fainted from Pursuit before it could switch
					return 'pursuitfaint';
				}

				// will definitely switch out at this point

				oldActive.illusion = null;
				this.battle.singleEvent('End', oldActive.getAbility(), oldActive.abilityState, oldActive);

				// if a pokemon is forced out by Whirlwind/etc or Eject Button/Pack, it can't use its chosen move
				this.battle.queue.cancelAction(oldActive);

				let newMove = null;
				if (this.battle.gen === 4 && sourceEffect) {
					newMove = oldActive.lastMove;
				}
				if (switchCopyFlag) {
					pokemon.copyVolatileFrom(oldActive, switchCopyFlag);
				}
				if (newMove) pokemon.lastMove = newMove;
				oldActive.clearVolatile();
			}
			if (oldActive) {
				oldActive.isActive = false;
				oldActive.isStarted = false;
				oldActive.usedItemThisTurn = false;
				oldActive.statsRaisedThisTurn = false;
				oldActive.statsLoweredThisTurn = false;
				// ptoad
				delete oldActive.m.usedPleek;
				delete oldActive.m.usedPlagiarism;
				oldActive.position = pokemon.position;
				pokemon.position = pos;
				side.pokemon[pokemon.position] = pokemon;
				side.pokemon[oldActive.position] = oldActive;
			}
			pokemon.isActive = true;
			side.active[pos] = pokemon;
			pokemon.activeTurns = 0;
			pokemon.activeMoveActions = 0;
			for (const moveSlot of pokemon.moveSlots) {
				moveSlot.used = false;
			}
			this.battle.runEvent('BeforeSwitchIn', pokemon);
			if (sourceEffect) {
				this.battle.add(isDrag ? 'drag' : 'switch', pokemon, pokemon.getFullDetails, '[from] ' + sourceEffect);
			} else {
				this.battle.add(isDrag ? 'drag' : 'switch', pokemon, pokemon.getFullDetails);
			}
			pokemon.abilityState.effectOrder = this.battle.effectOrder++;
			pokemon.itemState.effectOrder = this.battle.effectOrder++;
			if (isDrag && this.battle.gen === 2) pokemon.draggedIn = this.battle.turn;
			pokemon.previouslySwitchedIn++;

			if (isDrag && this.battle.gen >= 5) {
				// runSwitch happens immediately so that Mold Breaker can make hazards bypass Clear Body and Levitate
				this.runSwitch(pokemon);
			} else {
				this.battle.queue.insertChoice({choice: 'runSwitch', pokemon});
			}

			return true;
		},
		canTerastallize(pokemon) {
			if (
				pokemon.terastallized || pokemon.species.isMega || pokemon.species.isPrimal || pokemon.species.forme === "Ultra" ||
				pokemon.getItem().zMove || pokemon.canMegaEvo || pokemon.side.canDynamaxNow() || this.dex.gen !== 9
			) {
				return null;
			}
			if (pokemon.baseSpecies.id === 'arceus') return null;
			return pokemon.teraType;
		},
		// 1 mega per pokemon
		runMegaEvo(pokemon) {
			const speciesid = pokemon.canMegaEvo || pokemon.canUltraBurst;
			if (!speciesid) return false;

			if (speciesid === 'Trapinch' && pokemon.name === 'Arya') {
				this.battle.add(`c:|Arya|Oh yeaaaaah!!!!! Finally??!! I can finally Mega-Evolve!!! Vamossss`);
			}

			pokemon.formeChange(speciesid, pokemon.getItem(), true);
			if (pokemon.canMegaEvo) {
				pokemon.canMegaEvo = null;
			} else {
				pokemon.canUltraBurst = null;
			}

			this.battle.runEvent('AfterMega', pokemon);

			// Visual mega type changes here
			if (['Arya'].includes(pokemon.name) && !pokemon.illusion) {
				this.battle.add('-start', pokemon, 'typechange', pokemon.getTypes(true).join('/'), '[silent]');
			}

			this.battle.add('-ability', pokemon, `${pokemon.getAbility().name}`);

			return true;
		},

		// Modded for Mega Rayquaza
		canMegaEvo(pokemon) {
			const species = pokemon.baseSpecies;
			const altForme = species.otherFormes && this.dex.species.get(species.otherFormes[0]);
			const item = pokemon.getItem();
			// Mega Rayquaza
			if (altForme?.isMega && altForme?.requiredMove &&
				pokemon.baseMoves.includes(this.battle.toID(altForme.requiredMove)) && !item.zMove) {
				return altForme.name;
			}
			// a hacked-in Megazard X can mega evolve into Megazard Y, but not into Megazard X
			if (item.megaEvolves === species.baseSpecies && item.megaStone !== species.name) {
				return item.megaStone;
			}
			return null;
		},

		// 1 Z per pokemon
		canZMove(pokemon) {
			if (pokemon.m.zMoveUsed ||
				(pokemon.transformed &&
					(pokemon.species.isMega || pokemon.species.isPrimal || pokemon.species.forme === "Ultra"))
			) return;
			const item = pokemon.getItem();
			if (!item.zMove) return;
			if (item.itemUser && !item.itemUser.includes(pokemon.species.name)) return;
			let atLeastOne = false;
			let mustStruggle = true;
			const zMoves: ZMoveOptions = [];
			for (const moveSlot of pokemon.moveSlots) {
				if (moveSlot.pp <= 0) {
					zMoves.push(null);
					continue;
				}
				if (!moveSlot.disabled) {
					mustStruggle = false;
				}
				const move = this.dex.moves.get(moveSlot.move);
				let zMoveName = this.getZMove(move, pokemon, true) || '';
				if (zMoveName) {
					const zMove = this.dex.moves.get(zMoveName);
					if (!zMove.isZ && zMove.category === 'Status') zMoveName = "Z-" + zMoveName;
					zMoves.push({move: zMoveName, target: zMove.target});
				} else {
					zMoves.push(null);
				}
				if (zMoveName) atLeastOne = true;
			}
			if (atLeastOne && !mustStruggle) return zMoves;
		},

		getZMove(move, pokemon, skipChecks) {
			const item = pokemon.getItem();
			if (!skipChecks) {
				if (pokemon.m.zMoveUsed) return;
				if (!item.zMove) return;
				if (item.itemUser && !item.itemUser.includes(pokemon.species.name)) return;
				const moveData = pokemon.getMoveData(move);
				// Draining the PP of the base move prevents the corresponding Z-move from being used.
				if (!moveData?.pp) return;
			}

			if (move.name === item.zMoveFrom) {
				return item.zMove as string;
			} else if (item.zMove === true && move.type === item.zMoveType) {
				if (move.category === "Status") {
					return move.name;
				} else if (move.zMove?.basePower) {
					return this.Z_MOVES[move.type];
				}
			}
		},

		hitStepAccuracy(targets: Pokemon[], pokemon: Pokemon, move: ActiveMove) {
			const hitResults = [];
			for (const [i, target] of targets.entries()) {
				this.battle.activeTarget = target;
				// calculate true accuracy
				let accuracy = move.accuracy;
				if (move.ohko) { // bypasses accuracy modifiers
					if (!target.isSemiInvulnerable()) {
						accuracy = 30;
						if (move.ohko === 'Ice' && this.battle.gen >= 7 && !pokemon.hasType('Ice')) {
							accuracy = 20;
						}
						if (!target.volatiles['dynamax'] && pokemon.level >= target.level &&
							(move.ohko === true || !target.hasType(move.ohko))) {
							accuracy += (pokemon.level - target.level);
						} else {
							this.battle.add('-immune', target, '[ohko]');
							hitResults[i] = false;
							continue;
						}
					}
				} else {
					accuracy = this.battle.runEvent('ModifyAccuracy', target, pokemon, move, accuracy);
					if (accuracy !== true) {
						let boost = 0;
						if (!move.ignoreAccuracy) {
							const boosts = this.battle.runEvent('ModifyBoost', pokemon, null, null, {...pokemon.boosts});
							boost = this.battle.clampIntRange(boosts['accuracy'], -6, 6);
						}
						if (!move.ignoreEvasion) {
							const boosts = this.battle.runEvent('ModifyBoost', target, null, null, {...target.boosts});
							boost = this.battle.clampIntRange(boost - boosts['evasion'], -6, 6);
						}
						if (boost > 0) {
							accuracy = this.battle.trunc(accuracy * (3 + boost) / 3);
						} else if (boost < 0) {
							accuracy = this.battle.trunc(accuracy * 3 / (3 - boost));
						}
					}
				}
				if (move.alwaysHit || (move.id === 'toxic' && this.battle.gen >= 8 && pokemon.hasType('Poison')) ||
						(move.target === 'self' && move.category === 'Status' && !target.isSemiInvulnerable())) {
					accuracy = true; // bypasses ohko accuracy modifiers
				} else {
					accuracy = this.battle.runEvent('Accuracy', target, pokemon, move, accuracy);
				}
				if (accuracy !== true && !this.battle.randomChance(accuracy, 100)) {
					if (move.smartTarget) {
						move.smartTarget = false;
					} else {
						if (pokemon.hasAbility('misspelled')) {
							// Custom miss for HoeenHero
							// Typo the move
							const typoedMove = move.name.charAt(0) + move.name.charAt(2) + move.name.charAt(1) + move.name.slice(3);

							// Modify the used move to be typoed.
							const logEntries = this.battle.log[this.battle.lastMoveLine].split('|');
							logEntries[3] = typoedMove;
							this.battle.log[this.battle.lastMoveLine] = logEntries.join('|');

							this.battle.attrLastMove('[still]');
							this.battle.add('-message', `But it was misspelled!`);
						} else {
							if (!move.spreadHit) this.battle.attrLastMove('[miss]');
							this.battle.add('-miss', pokemon, target);
						}
					}
					if (!move.ohko && pokemon.hasItem('blunderpolicy') && pokemon.useItem()) {
						this.battle.boost({spe: 2}, pokemon);
					}
					hitResults[i] = false;
					continue;
				}
				hitResults[i] = true;
			}
			return hitResults;
		},

		runMove(moveOrMoveName, pokemon, targetLoc, options) {
			pokemon.activeMoveActions++;
			const zMove = options?.zMove;
			const maxMove = options?.maxMove;
			const externalMove = options?.externalMove;
			const originalTarget = options?.originalTarget;
			let sourceEffect = options?.sourceEffect;
			let target = this.battle.getTarget(pokemon, maxMove || zMove || moveOrMoveName, targetLoc, originalTarget);
			let baseMove = this.dex.getActiveMove(moveOrMoveName);
			const priority = baseMove.priority;
			const pranksterBoosted = baseMove.pranksterBoosted;
			if (baseMove.id !== 'struggle' && !zMove && !maxMove && !externalMove) {
				const changedMove = this.battle.runEvent('OverrideAction', pokemon, target, baseMove);
				if (changedMove && changedMove !== true) {
					baseMove = this.dex.getActiveMove(changedMove);
					baseMove.priority = priority;
					if (pranksterBoosted) baseMove.pranksterBoosted = pranksterBoosted;
					target = this.battle.getRandomTarget(pokemon, baseMove);
				}
			}
			let move = baseMove;
			if (zMove) {
				move = this.getActiveZMove(baseMove, pokemon);
			} else if (maxMove) {
				move = this.getActiveMaxMove(baseMove, pokemon);
			}

			move.isExternal = externalMove;

			this.battle.setActiveMove(move, pokemon, target);

			/* if (pokemon.moveThisTurn) {
				// THIS IS PURELY A SANITY CHECK
				// DO NOT TAKE ADVANTAGE OF THIS TO PREVENT A POKEMON FROM MOVING;
				// USE this.battle.queue.cancelMove INSTEAD
				this.battle.debug('' + pokemon.id + ' INCONSISTENT STATE, ALREADY MOVED: ' + pokemon.moveThisTurn);
				this.battle.clearActiveMove(true);
				return;
			} */
			const willTryMove = this.battle.runEvent('BeforeMove', pokemon, target, move);
			if (!willTryMove) {
				this.battle.runEvent('MoveAborted', pokemon, target, move);
				this.battle.clearActiveMove(true);
				// The event 'BeforeMove' could have returned false or null
				// false indicates that this counts as a move failing for the purpose of calculating Stomping Tantrum's base power
				// null indicates the opposite, as the Pokemon didn't have an option to choose anything
				pokemon.moveThisTurnResult = willTryMove;
				return;
			}
			if (move.beforeMoveCallback) {
				if (move.beforeMoveCallback.call(this.battle, pokemon, target, move)) {
					this.battle.clearActiveMove(true);
					pokemon.moveThisTurnResult = false;
					return;
				}
			}
			pokemon.lastDamage = 0;
			let lockedMove;
			if (!externalMove) {
				lockedMove = this.battle.runEvent('LockMove', pokemon);
				if (lockedMove === true) lockedMove = false;
				if (!lockedMove) {
					if (!pokemon.deductPP(baseMove, null, target) && (move.id !== 'struggle')) {
						this.battle.add('cant', pokemon, 'nopp', move);
						this.battle.clearActiveMove(true);
						pokemon.moveThisTurnResult = false;
						return;
					}
				} else {
					sourceEffect = this.dex.conditions.get('lockedmove');
				}
				pokemon.moveUsed(move, targetLoc);
			}

			// Dancer Petal Dance hack
			// TODO: implement properly
			const noLock = externalMove && !pokemon.volatiles['lockedmove'];

			if (zMove) {
				if (pokemon.illusion) {
					this.battle.singleEvent('End', this.dex.abilities.get('Illusion'), pokemon.abilityState, pokemon);
				}
				this.battle.add('-zpower', pokemon);
				// 1 z move per poke
				pokemon.m.zMoveUsed = true;
			}

			const oldActiveMove = move;

			const moveDidSomething = this.useMove(baseMove, pokemon, {target, sourceEffect, zMove, maxMove});
			this.battle.lastSuccessfulMoveThisTurn = moveDidSomething ? this.battle.activeMove && this.battle.activeMove.id : null;
			if (this.battle.activeMove) move = this.battle.activeMove;
			this.battle.singleEvent('AfterMove', move, null, pokemon, target, move);
			this.battle.runEvent('AfterMove', pokemon, target, move);

			// Dancer's activation order is completely different from any other event, so it's handled separately
			if (move.flags['dance'] && moveDidSomething && !move.isExternal) {
				const dancers = [];
				for (const currentPoke of this.battle.getAllActive()) {
					if (pokemon === currentPoke) continue;
					if (currentPoke.hasAbility(['dancer', 'virtualidol']) && !currentPoke.isSemiInvulnerable()) {
						dancers.push(currentPoke);
					}
				}
				// Dancer activates in order of lowest speed stat to highest
				// Note that the speed stat used is after any volatile replacements like Speed Swap,
				// but before any multipliers like Agility or Choice Scarf
				// Ties go to whichever Pokemon has had the ability for the least amount of time
				dancers.sort(
					(a, b) => -(b.storedStats['spe'] - a.storedStats['spe']) || b.abilityState.effectOrder - a.abilityState.effectOrder
				);
				const targetOf1stDance = this.battle.activeTarget!;
				for (const dancer of dancers) {
					if (this.battle.faintMessages()) break;
					if (dancer.fainted) continue;
					this.battle.add('-activate', dancer, 'ability: ' + dancer.getAbility().name);
					const dancersTarget = !targetOf1stDance.isAlly(dancer) && pokemon.isAlly(dancer) ?
						targetOf1stDance :
						pokemon;
					const dancersTargetLoc = dancer.getLocOf(dancersTarget);
					this.runMove(move.id, dancer, dancersTargetLoc, {sourceEffect: dancer.getAbility(), externalMove: true});
				}
			}
			if (noLock && pokemon.volatiles['lockedmove']) delete pokemon.volatiles['lockedmove'];
			this.battle.faintMessages();
			this.battle.checkWin();

			if (this.battle.gen <= 4) {
				// In gen 4, the outermost move is considered the last move for Copycat
				this.battle.activeMove = oldActiveMove;
			}
		},
		useMoveInner(moveOrMoveName, pokemon, options) {
			let target = options?.target;
			let sourceEffect = options?.sourceEffect;
			const zMove = options?.zMove;
			const maxMove = options?.maxMove;
			if (!sourceEffect && this.battle.effect.id) sourceEffect = this.battle.effect;
			if (sourceEffect && ['instruct', 'custapberry'].includes(sourceEffect.id)) sourceEffect = null;

			let move = this.dex.getActiveMove(moveOrMoveName);
			pokemon.lastMoveUsed = move;
			if (move.id === 'weatherball' && zMove) {
				// Z-Weather Ball only changes types if it's used directly,
				// not if it's called by Z-Sleep Talk or something.
				this.battle.singleEvent('ModifyType', move, null, pokemon, target, move, move);
				if (move.type !== 'Normal') sourceEffect = move;
			}
			if (zMove || (move.category !== 'Status' && sourceEffect && (sourceEffect as ActiveMove).isZ)) {
				move = this.getActiveZMove(move, pokemon);
			}
			if (maxMove && move.category !== 'Status') {
				// Max move outcome is dependent on the move type after type modifications from ability and the move itself
				this.battle.singleEvent('ModifyType', move, null, pokemon, target, move, move);
				this.battle.runEvent('ModifyType', pokemon, target, move, move);
			}
			if (maxMove || (move.category !== 'Status' && sourceEffect && (sourceEffect as ActiveMove).isMax)) {
				move = this.getActiveMaxMove(move, pokemon);
			}

			if (this.battle.activeMove) {
				move.priority = this.battle.activeMove.priority;
				if (!move.hasBounced) move.pranksterBoosted = this.battle.activeMove.pranksterBoosted;
			}
			const baseTarget = move.target;
			let targetRelayVar = {target};
			targetRelayVar = this.battle.runEvent('ModifyTarget', pokemon, target, move, targetRelayVar, true);
			if (targetRelayVar.target !== undefined) target = targetRelayVar.target;
			if (target === undefined) target = this.battle.getRandomTarget(pokemon, move);
			if (move.target === 'self' || move.target === 'allies') {
				target = pokemon;
			}
			if (sourceEffect) {
				move.sourceEffect = sourceEffect.id;
				move.ignoreAbility = (sourceEffect as ActiveMove).ignoreAbility;
			}
			let moveResult = false;

			this.battle.setActiveMove(move, pokemon, target);

			this.battle.singleEvent('ModifyType', move, null, pokemon, target, move, move);
			this.battle.singleEvent('ModifyMove', move, null, pokemon, target, move, move);
			if (baseTarget !== move.target) {
				// Target changed in ModifyMove, so we must adjust it here
				// Adjust before the next event so the correct target is passed to the
				// event
				target = this.battle.getRandomTarget(pokemon, move);
			}
			move = this.battle.runEvent('ModifyType', pokemon, target, move, move);
			move = this.battle.runEvent('ModifyMove', pokemon, target, move, move);
			if (baseTarget !== move.target) {
				// Adjust again
				target = this.battle.getRandomTarget(pokemon, move);
			}
			if (!move || pokemon.fainted) {
				return false;
			}

			let attrs = '';

			let movename = move.name;
			if (move.id === 'hiddenpower') movename = 'Hidden Power';
			if (sourceEffect) attrs += `|[from]${sourceEffect.fullname}`;
			if (zMove && move.isZ === true) {
				attrs = '|[anim]' + movename + attrs;
				movename = 'Z-' + movename;
			}
			this.battle.addMove('move', pokemon, movename, target + attrs);

			if (zMove) this.runZPower(move, pokemon);

			if (!target) {
				this.battle.attrLastMove('[notarget]');
				this.battle.add(this.battle.gen >= 5 ? '-fail' : '-notarget', pokemon);
				return false;
			}

			const {targets, pressureTargets} = pokemon.getMoveTargets(move, target);
			if (targets.length) {
				target = targets[targets.length - 1]; // in case of redirection
			}

			// Pursuit Clones support
			const pursuitClones = ['pursuit', 'trivialpursuit', 'attackofopportunity'];
			const callerMoveForPressure = sourceEffect && (sourceEffect as ActiveMove).pp ? sourceEffect as ActiveMove : null;
			if (!sourceEffect || callerMoveForPressure || pursuitClones.includes(sourceEffect.id)) {
				let extraPP = 0;
				for (const source of pressureTargets) {
					const ppDrop = this.battle.runEvent('DeductPP', source, pokemon, move);
					if (ppDrop !== true) {
						extraPP += ppDrop || 0;
					}
				}
				if (extraPP > 0) {
					pokemon.deductPP(callerMoveForPressure || moveOrMoveName, extraPP);
				}
			}

			if (!this.battle.singleEvent('TryMove', move, null, pokemon, target, move) ||
				!this.battle.runEvent('TryMove', pokemon, target, move)) {
				move.mindBlownRecoil = false;
				return false;
			}

			this.battle.singleEvent('UseMoveMessage', move, null, pokemon, target, move);

			if (move.ignoreImmunity === undefined) {
				move.ignoreImmunity = (move.category === 'Status');
			}

			if (this.battle.gen !== 4 && move.selfdestruct === 'always') {
				this.battle.faint(pokemon, pokemon, move);
			}

			let damage: number | false | undefined | '' = false;
			if (move.target === 'all' || move.target === 'foeSide' || move.target === 'allySide' || move.target === 'allyTeam') {
				damage = this.tryMoveHit(targets, pokemon, move);
				if (damage === this.battle.NOT_FAIL) pokemon.moveThisTurnResult = null;
				if (damage || damage === 0 || damage === undefined) moveResult = true;
			} else {
				if (!targets.length) {
					this.battle.attrLastMove('[notarget]');
					this.battle.add(this.battle.gen >= 5 ? '-fail' : '-notarget', pokemon);
					return false;
				}
				if (this.battle.gen === 4 && move.selfdestruct === 'always') {
					this.battle.faint(pokemon, pokemon, move);
				}
				moveResult = this.trySpreadMoveHit(targets, pokemon, move);
			}
			if (move.selfBoost && moveResult) this.moveHit(pokemon, pokemon, move, move.selfBoost, false, true);
			if (!pokemon.hp) {
				this.battle.faint(pokemon, pokemon, move);
			}

			if (!moveResult) {
				this.battle.singleEvent('MoveFail', move, null, target, pokemon, move);
				return false;
			}

			if (
				!move.negateSecondary &&
				!(move.hasSheerForce && pokemon.hasAbility('sheerforce')) &&
				!move.flags['futuremove']
			) {
				const originalHp = pokemon.hp;
				this.battle.singleEvent('AfterMoveSecondarySelf', move, null, pokemon, target, move);
				this.battle.runEvent('AfterMoveSecondarySelf', pokemon, target, move);
				if (pokemon && pokemon !== target && move.category !== 'Status') {
					if (pokemon.hp <= pokemon.maxhp / 2 && originalHp > pokemon.maxhp / 2) {
						this.battle.runEvent('EmergencyExit', pokemon, pokemon);
					}
				}
			}

			return true;
		},
		hitStepMoveHitLoop(targets, pokemon, move) { // Temporary name
			let damage: (number | boolean | undefined)[] = [];
			for (const i of targets.keys()) {
				damage[i] = 0;
			}
			move.totalDamage = 0;
			pokemon.lastDamage = 0;
			let targetHits = move.multihit || 1;
			if (Array.isArray(targetHits)) {
				// yes, it's hardcoded... meh
				if (targetHits[0] === 2 && targetHits[1] === 5) {
					if (this.battle.gen >= 5) {
						// 35-35-15-15 out of 100 for 2-3-4-5 hits
						targetHits = this.battle.sample([2, 2, 2, 2, 2, 2, 2, 3, 3, 3, 3, 3, 3, 3, 4, 4, 4, 5, 5, 5]);
						if (targetHits < 4 && pokemon.hasItem('loadeddice')) {
							targetHits = 5 - this.battle.random(2);
						}
					} else {
						targetHits = this.battle.sample([2, 2, 2, 3, 3, 3, 4, 5]);
					}
				} else {
					targetHits = this.battle.random(targetHits[0], targetHits[1] + 1);
				}
			}
			if (targetHits === 10 && pokemon.hasItem('loadeddice')) targetHits -= this.battle.random(7);
			targetHits = Math.floor(targetHits);
			let nullDamage = true;
			let moveDamage: (number | boolean | undefined)[] = [];
			// There is no need to recursively check the ´sleepUsable´ flag as Sleep Talk can only be used while asleep.
			const isSleepUsable = move.sleepUsable || this.dex.moves.get(move.sourceEffect).sleepUsable;

			let targetsCopy: (Pokemon | false | null)[] = targets.slice(0);
			let hit: number;
			for (hit = 1; hit <= targetHits; hit++) {
				if (damage.includes(false)) break;
				if (hit > 1 && pokemon.status === 'slp' && (!isSleepUsable || this.battle.gen === 4)) break;
				if (targets.every(target => !target?.hp)) break;
				move.hit = hit;
				if (move.smartTarget && targets.length > 1) {
					targetsCopy = [targets[hit - 1]];
					damage = [damage[hit - 1]];
				} else {
					targetsCopy = targets.slice(0);
				}
				const target = targetsCopy[0]; // some relevant-to-single-target-moves-only things are hardcoded
				if (target && typeof move.smartTarget === 'boolean') {
					if (hit > 1) {
						this.battle.addMove('-anim', pokemon, move.name, target);
					} else {
						this.battle.retargetLastMove(target);
					}
				}

				// like this (Triple Kick)
				if (target && move.multiaccuracy && hit > 1) {
					let accuracy = move.accuracy;
					const boostTable = [1, 4 / 3, 5 / 3, 2, 7 / 3, 8 / 3, 3];
					if (accuracy !== true) {
						if (!move.ignoreAccuracy) {
							const boosts = this.battle.runEvent('ModifyBoost', pokemon, null, null, {...pokemon.boosts});
							const boost = this.battle.clampIntRange(boosts['accuracy'], -6, 6);
							if (boost > 0) {
								accuracy *= boostTable[boost];
							} else {
								accuracy /= boostTable[-boost];
							}
						}
						if (!move.ignoreEvasion) {
							const boosts = this.battle.runEvent('ModifyBoost', target, null, null, {...target.boosts});
							const boost = this.battle.clampIntRange(boosts['evasion'], -6, 6);
							if (boost > 0) {
								accuracy /= boostTable[boost];
							} else if (boost < 0) {
								accuracy *= boostTable[-boost];
							}
						}
					}
					accuracy = this.battle.runEvent('ModifyAccuracy', target, pokemon, move, accuracy);
					if (!move.alwaysHit) {
						accuracy = this.battle.runEvent('Accuracy', target, pokemon, move, accuracy);
						if (accuracy !== true && !this.battle.randomChance(accuracy, 100)) break;
					}
				}

				const moveData = move;
				if (!moveData.flags) moveData.flags = {};

				let moveDamageThisHit;
				// Modifies targetsCopy (which is why it's a copy)
				[moveDamageThisHit, targetsCopy] = this.spreadMoveHit(targetsCopy, pokemon, move, moveData);
				// When Dragon Darts targets two different pokemon, targetsCopy is a length 1 array each hit
				// so spreadMoveHit returns a length 1 damage array
				if (move.smartTarget) {
					moveDamage.push(...moveDamageThisHit);
				} else {
					moveDamage = moveDamageThisHit;
				}

				if (!moveDamage.some(val => val !== false)) break;
				nullDamage = false;

				for (const [i, md] of moveDamage.entries()) {
					if (move.smartTarget && i !== hit - 1) continue;
					// Damage from each hit is individually counted for the
					// purposes of Counter, Metal Burst, and Mirror Coat.
					damage[i] = md === true || !md ? 0 : md;
					// Total damage dealt is accumulated for the purposes of recoil (Parental Bond).
					move.totalDamage += damage[i] as number;
				}
				if (move.mindBlownRecoil) {
					const hpBeforeRecoil = pokemon.hp;
					this.battle.damage(Math.round(pokemon.maxhp / 2), pokemon, pokemon, this.dex.conditions.get(move.id), true);
					move.mindBlownRecoil = false;
					if (pokemon.hp <= pokemon.maxhp / 2 && hpBeforeRecoil > pokemon.maxhp / 2) {
						this.battle.runEvent('EmergencyExit', pokemon, pokemon);
					}
				}
				this.battle.eachEvent('Update');
				if (!pokemon.hp && targets.length === 1) {
					hit++; // report the correct number of hits for multihit moves
					break;
				}
			}
			// hit is 1 higher than the actual hit count
			if (hit === 1) return damage.fill(false);
			if (nullDamage) damage.fill(false);
			this.battle.faintMessages(false, false, !pokemon.hp);
			if (move.multihit && typeof move.smartTarget !== 'boolean') {
				this.battle.add('-hitcount', targets[0], hit - 1);
			}

			if ((move.recoil || move.id === 'chloroblast') && move.totalDamage) {
				const hpBeforeRecoil = pokemon.hp;
				this.battle.damage(this.calcRecoilDamage(move.totalDamage, move, pokemon), pokemon, pokemon, 'recoil');
				if (pokemon.hp <= pokemon.maxhp / 2 && hpBeforeRecoil > pokemon.maxhp / 2) {
					this.battle.runEvent('EmergencyExit', pokemon, pokemon);
				}
			}

			if (move.struggleRecoil) {
				const hpBeforeRecoil = pokemon.hp;
				let recoilDamage;
				if (this.dex.gen >= 5) {
					recoilDamage = this.battle.clampIntRange(Math.round(pokemon.baseMaxhp / 4), 1);
				} else {
					recoilDamage = this.battle.clampIntRange(this.battle.trunc(pokemon.maxhp / 4), 1);
				}
				this.battle.directDamage(recoilDamage, pokemon, pokemon, {id: 'strugglerecoil'} as Condition);
				if (pokemon.hp <= pokemon.maxhp / 2 && hpBeforeRecoil > pokemon.maxhp / 2) {
					this.battle.runEvent('EmergencyExit', pokemon, pokemon);
				}
			}

			// smartTarget messes up targetsCopy, but smartTarget should in theory ensure that targets will never fail, anyway
			if (move.smartTarget) {
				targetsCopy = targets.slice(0);
			}

			for (const [i, target] of targetsCopy.entries()) {
				if (target && pokemon !== target) {
					target.gotAttacked(move, moveDamage[i] as number | false | undefined, pokemon);
					if (typeof moveDamage[i] === 'number') {
						target.timesAttacked += move.smartTarget ? 1 : hit - 1;
					}
				}
			}

			if (move.ohko && !targets[0].hp) this.battle.add('-ohko');

			if (!damage.some(val => !!val || val === 0)) return damage;

			this.battle.eachEvent('Update');

			this.afterMoveSecondaryEvent(targetsCopy.filter(val => !!val) as Pokemon[], pokemon, move);

			if (!move.negateSecondary && !(move.hasSheerForce && pokemon.hasAbility('sheerforce'))) {
				for (const [i, d] of damage.entries()) {
					// There are no multihit spread moves, so it's safe to use move.totalDamage for multihit moves
					// The previous check was for `move.multihit`, but that fails for Dragon Darts
					const curDamage = targets.length === 1 ? move.totalDamage : d;
					if (typeof curDamage === 'number' && targets[i].hp) {
						const targetHPBeforeDamage = (targets[i].hurtThisTurn || 0) + curDamage;
						if (targets[i].hp <= targets[i].maxhp / 2 && targetHPBeforeDamage > targets[i].maxhp / 2) {
							this.battle.runEvent('EmergencyExit', targets[i], pokemon);
						}
					}
				}
			}

			return damage;
		},
		hitStepTryImmunity(targets, pokemon, move) {
			const hitResults = [];
			for (const [i, target] of targets.entries()) {
				if (this.battle.gen >= 6 && move.flags['powder'] && target !== pokemon && !this.dex.getImmunity('powder', target)) {
					this.battle.debug('natural powder immunity');
					this.battle.add('-immune', target);
					hitResults[i] = false;
				} else if (!this.battle.singleEvent('TryImmunity', move, {}, target, pokemon, move)) {
					this.battle.add('-immune', target);
					hitResults[i] = false;
				} else if (this.battle.gen >= 7 && move.pranksterBoosted &&
					// Prankster Clone immunity
					(pokemon.hasAbility('prankster') || pokemon.hasAbility('youkaiofthedusk') ||
						pokemon.volatiles['irpachuza'] || pokemon.hasAbility('neverendingfhunt')) &&
					!targets[i].isAlly(pokemon) && !this.dex.getImmunity('prankster', target)) {
					this.battle.debug('natural prankster immunity');
					if (!target.illusion) this.battle.hint("Since gen 7, Dark is immune to Prankster moves.");
					this.battle.add('-immune', target);
					hitResults[i] = false;
				} else {
					hitResults[i] = true;
				}
			}
			return hitResults;
		},
		spreadMoveHit(targets, pokemon, moveOrMoveName, hitEffect, isSecondary, isSelf) {
			// Hardcoded for single-target purposes
			// (no spread moves have any kind of onTryHit handler)
			const target = targets[0];
			let damage: (number | boolean | undefined)[] = [];
			for (const i of targets.keys()) {
				damage[i] = true;
			}
			const move = this.dex.getActiveMove(moveOrMoveName);
			let hitResult: boolean | number | null = true;
			let moveData = hitEffect as ActiveMove;
			if (!moveData) moveData = move;
			if (!moveData.flags) moveData.flags = {};
			if (move.target === 'all' && !isSelf) {
				hitResult = this.battle.singleEvent('TryHitField', moveData, {}, target || null, pokemon, move);
			} else if ((move.target === 'foeSide' || move.target === 'allySide' || move.target === 'allyTeam') && !isSelf) {
				hitResult = this.battle.singleEvent('TryHitSide', moveData, {}, target || null, pokemon, move);
			} else if (target) {
				hitResult = this.battle.singleEvent('TryHit', moveData, {}, target, pokemon, move);
			}
			if (!hitResult) {
				if (hitResult === false) {
					this.battle.add('-fail', pokemon);
					this.battle.attrLastMove('[still]');
				}
				return [[false], targets]; // single-target only
			}

			// 0. check for substitute
			if (!isSecondary && !isSelf) {
				if (move.target !== 'all' && move.target !== 'allyTeam' && move.target !== 'allySide' && move.target !== 'foeSide') {
					damage = this.tryPrimaryHitEvent(damage, targets, pokemon, move, moveData, isSecondary);
				}
			}

			for (const i of targets.keys()) {
				if (damage[i] === this.battle.HIT_SUBSTITUTE) {
					damage[i] = true;
					targets[i] = null;
				}
				if (targets[i] && isSecondary && !moveData.self) {
					damage[i] = true;
				}
				if (!damage[i]) targets[i] = false;
			}
			// 1. call to this.battle.getDamage
			damage = this.getSpreadDamage(damage, targets, pokemon, move, moveData, isSecondary, isSelf);

			for (const i of targets.keys()) {
				if (damage[i] === false) targets[i] = false;
			}

			// 2. call to this.battle.spreadDamage
			damage = this.battle.spreadDamage(damage, targets, pokemon, move);

			for (const i of targets.keys()) {
				if (damage[i] === false) targets[i] = false;
			}

			// 3. onHit event happens here
			damage = this.runMoveEffects(damage, targets, pokemon, move, moveData, isSecondary, isSelf);

			for (const i of targets.keys()) {
				if (!damage[i] && damage[i] !== 0) targets[i] = false;
			}

			// steps 4 and 5 can mess with this.battle.activeTarget, which needs to be preserved for Dancer
			const activeTarget = this.battle.activeTarget;

			// 4. self drops (start checking for targets[i] === false here)
			if (moveData.self && !move.selfDropped) this.selfDrops(targets, pokemon, move, moveData, isSecondary);

			// 5. secondary effects
			if (moveData.secondaries) this.secondaries(targets, pokemon, move, moveData, isSelf);

			this.battle.activeTarget = activeTarget;

			// 6. force switch
			if (moveData.forceSwitch) damage = this.forceSwitch(damage, targets, pokemon, move);

			for (const i of targets.keys()) {
				if (!damage[i] && damage[i] !== 0) targets[i] = false;
			}

			const damagedTargets: Pokemon[] = [];
			const damagedDamage = [];
			for (const [i, t] of targets.entries()) {
				if (typeof damage[i] === 'number' && t) {
					damagedTargets.push(t);
					damagedDamage.push(damage[i]);
				}
			}
			const pokemonOriginalHP = pokemon.hp;
			if (damagedDamage.length && !isSecondary && !isSelf) {
				this.battle.runEvent('DamagingHit', damagedTargets, pokemon, move, damagedDamage);
				if (moveData.onAfterHit) {
					for (const t of damagedTargets) {
						this.battle.singleEvent('AfterHit', moveData, {}, t, pokemon, move);
					}
				}
				if (pokemon.hp && pokemon.hp <= pokemon.maxhp / 2 && pokemonOriginalHP > pokemon.maxhp / 2) {
					this.battle.runEvent('EmergencyExit', pokemon);
				}
			}

			return [damage, targets];
		},
	},
	pokemon: {
		isGrounded(negateImmunity) {
			if ('gravity' in this.battle.field.pseudoWeather) return true;
			if ('ingrain' in this.volatiles && this.battle.gen >= 4) return true;
			if ('smackdown' in this.volatiles) return true;
			const item = (this.ignoringItem() ? '' : this.item);
			if (item === 'ironball') return true;
			// If a Fire/Flying type uses Burn Up and Roost, it becomes ???/Flying-type, but it's still grounded.
			if (!negateImmunity && this.hasType('Flying') && !(this.hasType('???') && 'roost' in this.volatiles)) return false;
			if (this.hasAbility('levitate') && !this.battle.suppressingAbility(this)) return null;
			if ('magnetrise' in this.volatiles) return false;
			if ('riseabove' in this.volatiles) return false;
			if ('telekinesis' in this.volatiles) return false;
			return item !== 'airballoon';
		},
		effectiveWeather() {
			const weather = this.battle.field.effectiveWeather();
			switch (weather) {
			case 'sunnyday':
			case 'raindance':
			case 'desolateland':
			case 'primordialsea':
			case 'stormsurge':
				if (this.hasItem('utilityumbrella')) return '';
			}
			return weather;
		},
		getMoveTargets(move, target) {
			let targets: Pokemon[] = [];

			switch (move.target) {
			case 'all':
			case 'foeSide':
			case 'allySide':
			case 'allyTeam':
				if (!move.target.startsWith('foe')) {
					targets.push(...this.alliesAndSelf());
				}
				if (!move.target.startsWith('ally')) {
					targets.push(...this.foes(true));
				}
				if (targets.length && !targets.includes(target)) {
					this.battle.retargetLastMove(targets[targets.length - 1]);
				}
				break;
			case 'allAdjacent':
				targets.push(...this.adjacentAllies());
				// falls through
			case 'allAdjacentFoes':
				targets.push(...this.adjacentFoes());
				if (targets.length && !targets.includes(target)) {
					this.battle.retargetLastMove(targets[targets.length - 1]);
				}
				break;
			case 'allies':
				targets = this.alliesAndSelf();
				break;
			default:
				const selectedTarget = target;
				if (!target || (target.fainted && !target.isAlly(this)) && this.battle.gameType !== 'freeforall') {
					// If a targeted foe faints, the move is retargeted
					const possibleTarget = this.battle.getRandomTarget(this, move);
					if (!possibleTarget) return {targets: [], pressureTargets: []};
					target = possibleTarget;
				}
				if (this.battle.activePerHalf > 1 && !move.tracksTarget) {
					const isCharging = move.flags['charge'] && !this.volatiles['twoturnmove'] &&
						!(move.id.startsWith('solarb') && ['sunnyday', 'desolateland'].includes(this.effectiveWeather())) &&
						!(move.id === 'fruitfullongbow' && ['sunnyday', 'desolateland'].includes(this.effectiveWeather())) &&
						!(move.id === 'praisethemoon' && this.battle.field.getPseudoWeather('gravity')) &&
						!(move.id === 'electroshot' && ['stormsurge', 'raindance', 'primordialsea'].includes(this.effectiveWeather())) &&
						!(this.hasItem('powerherb') && move.id !== 'skydrop');
					if (!isCharging) {
						target = this.battle.priorityEvent('RedirectTarget', this, this, move, target);
					}
				}
				if (move.smartTarget) {
					targets = this.getSmartTargets(target, move);
					target = targets[0];
				} else {
					targets.push(target);
				}
				if (target.fainted && !move.flags['futuremove']) {
					return {targets: [], pressureTargets: []};
				}
				if (selectedTarget !== target) {
					this.battle.retargetLastMove(target);
				}
			}

			// Resolve apparent targets for Pressure.
			let pressureTargets = targets;
			if (move.target === 'foeSide') {
				pressureTargets = [];
			}
			if (move.flags['mustpressure']) {
				pressureTargets = this.foes();
			}

			return {targets, pressureTargets};
		},
	},
	side: {
		getChoice() {
			if (this.choice.actions.length > 1 && this.choice.actions.every(action => action.choice === 'team')) {
				return `team ` + this.choice.actions.map(action => action.pokemon!.position + 1).join(', ');
			}
			return this.choice.actions.map(action => {
				switch (action.choice) {
				case 'move':
					let details = ``;
					if (action.targetLoc && this.active.length > 1) details += ` ${action.targetLoc > 0 ? '+' : ''}${action.targetLoc}`;
					if (action.mega) details += (action.pokemon!.item === 'ultranecroziumz' ? ` ultra` : ` mega`);
					if (action.zmove) details += ` zmove`;
					if (action.maxMove) details += ` dynamax`;
					if (action.terastallize) details += ` terastallize`;
					return `move ${action.moveid}${details}`;
				case 'switch':
				case 'instaswitch':
				case 'revivalblessing':
				// @ts-ignore custom status falls through
				case 'scapegoat':
					return `switch ${action.target!.position + 1}`;
				case 'team':
					return `team ${action.pokemon!.position + 1}`;
				default:
					return action.choice;
				}
			}).join(', ');
		},

		chooseSwitch(slotText) {
			if (this.requestState !== 'move' && this.requestState !== 'switch') {
				return this.emitChoiceError(`Can't switch: You need a ${this.requestState} response`);
			}
			const index = this.getChoiceIndex();
			if (index >= this.active.length) {
				if (this.requestState === 'switch') {
					return this.emitChoiceError(`Can't switch: You sent more switches than Pokémon that need to switch`);
				}
				return this.emitChoiceError(`Can't switch: You sent more choices than unfainted Pokémon`);
			}
			const pokemon = this.active[index];
			let slot;
			if (!slotText) {
				if (this.requestState !== 'switch') {
					return this.emitChoiceError(`Can't switch: You need to select a Pokémon to switch in`);
				}
				if (this.slotConditions[pokemon.position]['revivalblessing']) {
					slot = 0;
					while (!this.pokemon[slot].fainted) slot++;
				} else {
					if (!this.choice.forcedSwitchesLeft) return this.choosePass();
					slot = this.active.length;
					while (this.choice.switchIns.has(slot) || this.pokemon[slot].fainted) slot++;
				}
			} else {
				slot = parseInt(slotText) - 1;
			}
			if (isNaN(slot) || slot < 0) {
				// maybe it's a name/species id!
				slot = -1;
				for (const [i, mon] of this.pokemon.entries()) {
					if (slotText!.toLowerCase() === mon.name.toLowerCase() || toID(slotText) === mon.species.id) {
						slot = i;
						break;
					}
				}
				if (slot < 0) {
					return this.emitChoiceError(`Can't switch: You do not have a Pokémon named "${slotText}" to switch to`);
				}
			}
			if (slot >= this.pokemon.length) {
				return this.emitChoiceError(`Can't switch: You do not have a Pokémon in slot ${slot + 1} to switch to`);
			} else if (slot < this.active.length && !this.slotConditions[pokemon.position]['revivalblessing']) {
				return this.emitChoiceError(`Can't switch: You can't switch to an active Pokémon`);
			} else if (this.choice.switchIns.has(slot)) {
				return this.emitChoiceError(`Can't switch: The Pokémon in slot ${slot + 1} can only switch in once`);
			}
			const targetPokemon = this.pokemon[slot];

			if (this.slotConditions[pokemon.position]['revivalblessing']) {
				if (!targetPokemon.fainted) {
					return this.emitChoiceError(`Can't switch: You have to pass to a fainted Pokémon`);
				}
				// Should always subtract, but stop at 0 to prevent errors.
				this.choice.forcedSwitchesLeft = this.battle.clampIntRange(this.choice.forcedSwitchesLeft - 1, 0);
				pokemon.switchFlag = false;
				this.choice.actions.push({
					choice: 'revivalblessing',
					pokemon,
					target: targetPokemon,
				} as ChosenAction);
				return true;
			}

			if (targetPokemon.fainted) {
				return this.emitChoiceError(`Can't switch: You can't switch to a fainted Pokémon`);
			}

			if (this.slotConditions[pokemon.position]['scapegoat']) {
				// Should always subtract, but stop at 0 to prevent errors.
				this.choice.forcedSwitchesLeft = this.battle.clampIntRange(this.choice.forcedSwitchesLeft - 1, 0);
				pokemon.switchFlag = false;
				// @ts-ignore custom request
				this.choice.actions.push({
					choice: 'scapegoat',
					pokemon,
					target: targetPokemon,
				} as ChosenAction);
				return true;
			}

			if (this.requestState === 'move') {
				if (pokemon.trapped) {
					const includeRequest = this.updateRequestForPokemon(pokemon, req => {
						let updated = false;
						if (req.maybeTrapped) {
							delete req.maybeTrapped;
							updated = true;
						}
						if (!req.trapped) {
							req.trapped = true;
							updated = true;
						}
						return updated;
					});
					const status = this.emitChoiceError(`Can't switch: The active Pokémon is trapped`, includeRequest);
					if (includeRequest) this.emitRequest(this.activeRequest!);
					return status;
				} else if (pokemon.maybeTrapped) {
					this.choice.cantUndo = this.choice.cantUndo || pokemon.isLastActive();
				}
			} else if (this.requestState === 'switch') {
				if (!this.choice.forcedSwitchesLeft) {
					throw new Error(`Player somehow switched too many Pokemon`);
				}
				this.choice.forcedSwitchesLeft--;
			}

			this.choice.switchIns.add(slot);

			this.choice.actions.push({
				choice: (this.requestState === 'switch' ? 'instaswitch' : 'switch'),
				pokemon,
				target: targetPokemon,
			} as ChosenAction);

			return true;
		},
	},
	queue: {
		resolveAction(action, midTurn) {
			if (!action) throw new Error(`Action not passed to resolveAction`);
			if (action.choice === 'pass') return [];
			const actions = [action];

			if (!action.side && action.pokemon) action.side = action.pokemon.side;
			if (!action.move && action.moveid) action.move = this.battle.dex.getActiveMove(action.moveid);
			if (!action.order) {
				const orders: {[choice: string]: number} = {
					team: 1,
					start: 2,
					instaswitch: 3,
					beforeTurn: 4,
					beforeTurnMove: 5,
					revivalblessing: 6,
					scapegoat: 7,

					runUnnerve: 100,
					runSwitch: 101,
					// runPrimal: 102,
					switch: 103,
					megaEvo: 104,
					runDynamax: 105,
					terastallize: 106,
					priorityChargeMove: 107,

					shift: 200,
					// default is 200 (for moves)

					residual: 300,
				};
				if (action.choice in orders) {
					action.order = orders[action.choice];
				} else {
					action.order = 200;
					if (!['move', 'event'].includes(action.choice)) {
						throw new Error(`Unexpected orderless action ${action.choice}`);
					}
				}
			}
			if (!midTurn) {
				if (action.choice === 'move') {
					if (!action.maxMove && !action.zmove && action.move.beforeTurnCallback) {
						actions.unshift(...this.resolveAction({
							choice: 'beforeTurnMove', pokemon: action.pokemon, move: action.move, targetLoc: action.targetLoc,
						}));
					}
					if (action.mega && !action.pokemon.isSkyDropped()) {
						actions.unshift(...this.resolveAction({
							choice: 'megaEvo',
							pokemon: action.pokemon,
						}));
					}
					if (action.terastallize && !action.pokemon.terastallized) {
						actions.unshift(...this.resolveAction({
							choice: 'terastallize',
							pokemon: action.pokemon,
						}));
					}
					if (action.maxMove && !action.pokemon.volatiles['dynamax']) {
						actions.unshift(...this.resolveAction({
							choice: 'runDynamax',
							pokemon: action.pokemon,
						}));
					}
					if (!action.maxMove && !action.zmove && action.move.priorityChargeCallback) {
						actions.unshift(...this.resolveAction({
							choice: 'priorityChargeMove',
							pokemon: action.pokemon,
							move: action.move,
						}));
					}
					action.fractionalPriority = this.battle.runEvent('FractionalPriority', action.pokemon, null, action.move, 0);
				} else if (['switch', 'instaswitch'].includes(action.choice)) {
					if (typeof action.pokemon.switchFlag === 'string') {
						action.sourceEffect = this.battle.dex.moves.get(action.pokemon.switchFlag as ID) as any;
					}
					action.pokemon.switchFlag = false;
				}
			}

			const deferPriority = this.battle.gen === 7 && action.mega && action.mega !== 'done';
			if (action.move) {
				let target = null;
				action.move = this.battle.dex.getActiveMove(action.move);

				if (!action.targetLoc) {
					target = this.battle.getRandomTarget(action.pokemon, action.move);
					// TODO: what actually happens here?
					if (target) action.targetLoc = action.pokemon.getLocOf(target);
				}
				action.originalTarget = action.pokemon.getAtLoc(action.targetLoc);
			}
			if (!deferPriority) this.battle.getActionSpeed(action);
			return actions as any;
		},
	},
};<|MERGE_RESOLUTION|>--- conflicted
+++ resolved
@@ -51,14 +51,8 @@
 		pokemon.teraType = newSet.teraType === 'Any' ? context.sample(allTypes) :
 			Array.isArray(newSet.teraType) ? context.sample(newSet.teraType) : newSet.teraType;
 	}
-<<<<<<< HEAD
-	const details = pokemon.species.name + (pokemon.level === 100 ? '' : ', L' + pokemon.level) +
-		(pokemon.gender === '' ? '' : ', ' + pokemon.gender) + (pokemon.pokemonSet.shiny ? ', shiny' : '');
+	const details = pokemon.getUpdatedDetails();
 	if (oldShiny !== pokemon.pokemonSet.shiny || oldGender !== pokemon.gender) context.add('replace', pokemon, details);
-=======
-	const details = pokemon.getUpdatedDetails();
-	if (oldShiny !== pokemon.set.shiny || oldGender !== pokemon.gender) context.add('replace', pokemon, details);
->>>>>>> 32e196e7
 	if (changeAbility) pokemon.setAbility(newSet.ability as string, undefined, true);
 
 	pokemon.baseMaxhp = pokemon.species.name === 'Shedinja' ? 1 : Math.floor(Math.floor(
@@ -353,12 +347,7 @@
 				const species = pokemon.setSpecies(rawSpecies);
 				if (!species) continue;
 				pokemon.baseSpecies = rawSpecies;
-<<<<<<< HEAD
-				pokemon.details = species.name + ", " + pokemon.uuid + (pokemon.level === 100 ? '' : ', L' + pokemon.level) +
-					(pokemon.gender === '' ? '' : ', ' + pokemon.gender) + (pokemon.pokemonSet.shiny ? ', shiny' : '');
-=======
 				pokemon.details = pokemon.getUpdatedDetails();
->>>>>>> 32e196e7
 				// pokemon.setAbility(species.abilities['0'], null, true);
 				// pokemon.baseAbility = pokemon.ability;
 
